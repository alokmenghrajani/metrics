# Copyright 2015 Square Inc.
#
# Licensed under the Apache License, Version 2.0 (the "License");
# you may not use this file except in compliance with the License.
# You may obtain a copy of the License at
#
# http://www.apache.org/licenses/LICENSE-2.0
#
# Unless required by applicable law or agreed to in writing, software
# distributed under the License is distributed on an "AS IS" BASIS,
# WITHOUT WARRANTIES OR CONDITIONS OF ANY KIND, either express or implied.
# See the License for the specific language governing permissions and
# limitations under the License.

package query

type Parser Peg {
  // temporary variables
  // ===================

  // stack of nodes used during the AST traversal.
  // a non-empty stack at the finish implies a programming error.
  nodeStack  []Node

  // user errors accumulated during the AST traversal.
  // a non-empty list at the finish time means an invalid query is provided.
  errors     []SyntaxError

  // programming errors accumulated during the AST traversal.
  // a non-empty list at the finish time implies a programming error.
  assertions []error

  // final result
  command    Command
}

# The following queries are support

# describe all              <- describe all statement - returns all metric keys.
# describe metric where ... <- describes a single metric - returns all tagsets within a single metric key.
# select ...                <- select statement - retrieves, transforms, and aggregates time serieses.

# Refer to the unit test query_test.go for more info.

# Hierarchical Syntax
# ===================

root <- (selectStmt / describeStmt) _ !.

selectStmt <- _ "select" KEY
  expressionList
  optionalPredicateClause
  propertyClause {
    p.makeSelect()
  }

describeStmt <- _ "describe" KEY (describeAllStmt / describeMetrics / describeSingleStmt)

describeAllStmt <- _ "all" KEY { p.makeDescribeAll() }

describeMetrics <- _ "metrics" KEY _ "where" KEY tagName _ "=" literalString { p.makeDescribeMetrics() }

describeSingleStmt <-
  _ <METRIC_NAME> { p.addStringLiteral(unescapeLiteral(buffer[begin:end])) }
  optionalPredicateClause
  { p.makeDescribe() }

propertyClause <-
  { p.addEvaluationContext() }
  ( _ PROPERTY_KEY   { p.addPropertyKey(buffer[begin:end])   }
    _ PROPERTY_VALUE { p.addPropertyValue(buffer[begin:end]) }
    { p.insertPropertyKeyValue() }
  )*
  { p.checkPropertyClause() }

optionalPredicateClause <-
  predicateClause / { p.addNullPredicate() }

# expression_X are layered to maintain the order of operations.

expressionList <-
  { p.addExpressionList() }
  expression_1 { p.appendExpression() }
  (
    _ COMMA expression_1 { p.appendExpression() }
  )*

expression_1 <-
  expression_2
  (
    (_ OP_ADD { p.addOperatorLiteral("+") } / _ OP_SUB { p.addOperatorLiteral("-") })
    expression_2 { p.addOperatorFunction() }
  ) *

expression_2 <-
  expression_3
  (
    (_ OP_DIV { p.addOperatorLiteral("/") } / _ OP_MULT { p.addOperatorLiteral("*") })
    expression_3 { p.addOperatorFunction() }
  ) *

expression_3 <-
  expression_function /
  expression_metric /
  # #sub-expression
  _ PAREN_OPEN expression_1 _ PAREN_CLOSE /
  # constant scalar
  _ <NUMBER> { p.addNumberNode(buffer[begin:end]) } /
  _ STRING { p.addStringNode(unescapeLiteral(buffer[begin:end])) }


expression_function  <-
  # We allow syntax of the form:
  # func(expr_a, expr_b, expr_c group by column_a, column_b, column_c)
  # a single optional group-by clause.
  _ <IDENTIFIER> {
    p.addStringLiteral(unescapeLiteral(buffer[begin:end]))
  }
  _ PAREN_OPEN
    expressionList { p.addGroupBy() } groupByClause?
  _ PAREN_CLOSE {
    p.addFunctionInvocation()
  }

expression_metric <-
  _ <IDENTIFIER> {
    p.addStringLiteral(unescapeLiteral(buffer[begin:end]))
  }
  (_ "[" predicate_1 _ "]" / { p.addNullPredicate() })? {
    p.addMetricExpression()
  }

groupByClause <-
  _ "group" KEY _ "by" KEY _ <COLUMN_NAME> {
    p.appendGroupBy(unescapeLiteral(buffer[begin:end]))
  }
  (
    _ COMMA _ <COLUMN_NAME> {
    p.appendGroupBy(unescapeLiteral(buffer[begin:end]))
    }
  )*

predicateClause <- _ "where" KEY _ predicate_1

# predicate_X are layered to maintain the order of operations.
# not
# or
# and
# ...

predicate_1 <-
  predicate_2 _ OP_OR predicate_1 { p.addOrPredicate() } /
  predicate_2 /

predicate_2 <-
  predicate_3 _ OP_AND predicate_2 { p.addAndPredicate() } /
  predicate_3

predicate_3 <-
  _ OP_NOT predicate_3 { p.addNotPredicate() } /
  _ PAREN_OPEN predicate_1 _ PAREN_CLOSE /
  tagMatcher

tagMatcher <-
  tagName _ "=" literalString {
    p.addLiteralMatcher()
  } /
  tagName _ "!=" literalString {
    p.addLiteralMatcher()
    p.addNotPredicate()
  } /
  tagName _ "matches" KEY literalString {
    p.addRegexMatcher()
  } /
  tagName _ "in" KEY literalList {
    p.addListMatcher()
  }

literalString <- _ STRING {
  p.addStringLiteral(unescapeLiteral(buffer[begin:end]))
}

literalList <- { p.addLiteralList() }
  _ PAREN_OPEN
    literalListString (_ COMMA literalListString)*
  _ PAREN_CLOSE

literalListString <- _ STRING {
  p.appendLiteral(unescapeLiteral(buffer[begin:end]))
}

tagName <-
  _ <TAG_NAME> { p.addTagLiteral(unescapeLiteral(buffer[begin:end])) }

# Lexical Syntax
# ==============
# Convention: These rules contain no code blocks.

COLUMN_NAME <- _ IDENTIFIER
METRIC_NAME <- _ IDENTIFIER
TAG_NAME <-    _ IDENTIFIER
# TODO - may be refactored later.
IDENTIFIER <-  _ "`" CHAR* "`" / _ !(KEYWORD KEY) ID_SEGMENT ("." ID_SEGMENT)*
# `[[a-z]]?` allows for relative timestamps
<<<<<<< HEAD
TIMESTAMP <- _ <NUMBER [[a-z]]?> / _ STRING / _ <"now">
ID_SEGMENT <- _ ID_START ID_CONT*
=======
TIMESTAMP <- <NUMBER [[a-z]]*> / STRING / <"now">
ID_SEGMENT <-  ID_START ID_CONT*
>>>>>>> cafefa07
# Hyphen (-) is intentionally omitted, since it makes the language ambiguous.
# If hyphens are needed, use backticks instead.
ID_START <-    [a-zA-Z_]
ID_CONT <-     ID_START / [0-9]

PROPERTY_KEY <-
  (<"from"> /
  <"to"> /
  <"resolution"> /
  <"sample"> KEY _ "by") KEY

PROPERTY_VALUE <- TIMESTAMP

KEYWORD <-     # List of keywrods used throughout the code.
  "all" /
  "and" /
  "as" /
  "by" /
  "describe" /
  "group" /
  "in" /
  "matches" /
  "not" /
  "or" /
  "select" /
  "where" /
  "metrics" /
  PROPERTY_KEY

# Operators
# =========

OP_ADD  <- "+"
OP_SUB  <- "-"
OP_MULT <- "*"
OP_DIV  <- "/"
OP_AND  <- "and" KEY
OP_OR   <- "or" KEY
OP_NOT  <- "not" KEY


QUOTE_SINGLE <- "'"
QUOTE_DOUBLE <- '"'
STRING       <- QUOTE_SINGLE <(!QUOTE_SINGLE CHAR)*> QUOTE_SINGLE / QUOTE_DOUBLE <(!QUOTE_DOUBLE CHAR)*> QUOTE_DOUBLE
CHAR         <- "\\" (ESCAPE_CLASS / QUOTE_SINGLE / QUOTE_DOUBLE) / ! ESCAPE_CLASS .
ESCAPE_CLASS <- "`" / "\\"

# Numerical elements
# ==================

# Definition for floating point numbers.
# modelled after JSON (http://json.org/)
NUMBER          <- NUMBER_INTEGER NUMBER_FRACTION? NUMBER_EXP?
NUMBER_NATURAL  <- "0" / [1-9] [0-9]*
NUMBER_FRACTION <- "." [0-9]+
NUMBER_INTEGER  <- "-"? NUMBER_NATURAL
NUMBER_EXP      <- "e" ("+" / "-")? [0-9]+

# Syntactic elements
# ==================

PAREN_OPEN <-  "("
PAREN_CLOSE <- ")"
COMMA <-       ","
_  <-          SPACE* # Optional spaces
KEY <- !ID_CONT 
SPACE <-       " " / "\n" / "\t"<|MERGE_RESOLUTION|>--- conflicted
+++ resolved
@@ -202,13 +202,8 @@
 # TODO - may be refactored later.
 IDENTIFIER <-  _ "`" CHAR* "`" / _ !(KEYWORD KEY) ID_SEGMENT ("." ID_SEGMENT)*
 # `[[a-z]]?` allows for relative timestamps
-<<<<<<< HEAD
-TIMESTAMP <- _ <NUMBER [[a-z]]?> / _ STRING / _ <"now">
+TIMESTAMP <- _ <NUMBER [[a-z]]*> / _ STRING / _ <"now">
 ID_SEGMENT <- _ ID_START ID_CONT*
-=======
-TIMESTAMP <- <NUMBER [[a-z]]*> / STRING / <"now">
-ID_SEGMENT <-  ID_START ID_CONT*
->>>>>>> cafefa07
 # Hyphen (-) is intentionally omitted, since it makes the language ambiguous.
 # If hyphens are needed, use backticks instead.
 ID_START <-    [a-zA-Z_]
