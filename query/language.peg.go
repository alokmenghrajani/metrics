--- conflicted
+++ resolved
@@ -1840,7 +1840,7 @@
 						switch buffer[position] {
 						case '"', '\'':
 							if !_rules[ruleSTRING]() {
-								goto l114
+								goto l124
 							}
 							{
 								add(ruleAction20, position)
@@ -1848,21 +1848,13 @@
 							break
 						case '-', '0', '1', '2', '3', '4', '5', '6', '7', '8', '9':
 							{
-<<<<<<< HEAD
-								position148 := position
-=======
-								position157 := position
->>>>>>> 3f409005
+								position158 := position
 								depth++
 								if !_rules[ruleNUMBER]() {
 									goto l124
 								}
 								depth--
-<<<<<<< HEAD
-								add(rulePegText, position148)
-=======
-								add(rulePegText, position157)
->>>>>>> 3f409005
+								add(rulePegText, position158)
 							}
 							{
 								add(ruleAction19, position)
@@ -1881,109 +1873,59 @@
 							break
 						default:
 							{
-<<<<<<< HEAD
-								position150 := position
+								position160 := position
 								depth++
 								{
-									position151 := position
-=======
-								position159 := position
-								depth++
-								{
-									position160 := position
->>>>>>> 3f409005
+									position161 := position
 									depth++
 									if !_rules[ruleIDENTIFIER]() {
 										goto l124
 									}
 									depth--
-<<<<<<< HEAD
-									add(rulePegText, position151)
-=======
-									add(rulePegText, position160)
->>>>>>> 3f409005
+									add(rulePegText, position161)
 								}
 								{
 									add(ruleAction24, position)
 								}
 								{
-<<<<<<< HEAD
-									position153, tokenIndex153, depth153 := position, tokenIndex, depth
+									position163, tokenIndex163, depth163 := position, tokenIndex, depth
 									{
-										position155, tokenIndex155, depth155 := position, tokenIndex, depth
+										position165, tokenIndex165, depth165 := position, tokenIndex, depth
 										if buffer[position] != rune('[') {
-											goto l156
+											goto l166
 										}
 										position++
 										if !_rules[rule_]() {
-											goto l156
+											goto l166
 										}
 										if !_rules[rulepredicate_1]() {
-											goto l156
+											goto l166
 										}
 										if !_rules[rule_]() {
-											goto l156
+											goto l166
 										}
 										if buffer[position] != rune(']') {
-											goto l156
+											goto l166
 										}
 										position++
-										goto l155
-									l156:
-										position, tokenIndex, depth = position155, tokenIndex155, depth155
-=======
-									position162, tokenIndex162, depth162 := position, tokenIndex, depth
-									{
-										position164, tokenIndex164, depth164 := position, tokenIndex, depth
-										if buffer[position] != rune('[') {
-											goto l165
-										}
-										position++
-										if !_rules[rule_]() {
-											goto l165
-										}
-										if !_rules[rulepredicate_1]() {
-											goto l165
-										}
-										if !_rules[rule_]() {
-											goto l165
-										}
-										if buffer[position] != rune(']') {
-											goto l165
-										}
-										position++
-										goto l164
-									l165:
-										position, tokenIndex, depth = position164, tokenIndex164, depth164
->>>>>>> 3f409005
+										goto l165
+									l166:
+										position, tokenIndex, depth = position165, tokenIndex165, depth165
 										{
 											add(ruleAction25, position)
 										}
 									}
-<<<<<<< HEAD
-								l155:
-									goto l154
-
-									position, tokenIndex, depth = position153, tokenIndex153, depth153
-								}
-							l154:
-=======
-								l164:
-									goto l163
-
-									position, tokenIndex, depth = position162, tokenIndex162, depth162
-								}
-							l163:
->>>>>>> 3f409005
+								l165:
+									goto l164
+
+									position, tokenIndex, depth = position163, tokenIndex163, depth163
+								}
+							l164:
 								{
 									add(ruleAction26, position)
 								}
 								depth--
-<<<<<<< HEAD
-								add(ruleexpression_metric, position150)
-=======
-								add(ruleexpression_metric, position159)
->>>>>>> 3f409005
+								add(ruleexpression_metric, position160)
 							}
 							break
 						}
@@ -2010,1180 +1952,605 @@
 		/* 15 predicate_1 <- <((predicate_2 OP_OR predicate_1 Action29) / predicate_2 / )> */
 		func() bool {
 			{
-<<<<<<< HEAD
-				position164 := position
+				position174 := position
 				depth++
 				{
-					position165, tokenIndex165, depth165 := position, tokenIndex, depth
+					position175, tokenIndex175, depth175 := position, tokenIndex, depth
 					if !_rules[rulepredicate_2]() {
-						goto l166
+						goto l176
 					}
 					{
-						position167 := position
+						position177 := position
 						depth++
 						if !_rules[rule_]() {
-							goto l166
-						}
-						{
-							position168, tokenIndex168, depth168 := position, tokenIndex, depth
+							goto l176
+						}
+						{
+							position178, tokenIndex178, depth178 := position, tokenIndex, depth
 							if buffer[position] != rune('o') {
-								goto l169
-							}
-							position++
-							goto l168
-						l169:
-							position, tokenIndex, depth = position168, tokenIndex168, depth168
+								goto l179
+							}
+							position++
+							goto l178
+						l179:
+							position, tokenIndex, depth = position178, tokenIndex178, depth178
 							if buffer[position] != rune('O') {
-								goto l166
-							}
-							position++
-						}
-					l168:
-						{
-							position170, tokenIndex170, depth170 := position, tokenIndex, depth
+								goto l176
+							}
+							position++
+						}
+					l178:
+						{
+							position180, tokenIndex180, depth180 := position, tokenIndex, depth
 							if buffer[position] != rune('r') {
-								goto l171
-							}
-							position++
-							goto l170
-						l171:
-							position, tokenIndex, depth = position170, tokenIndex170, depth170
+								goto l181
+							}
+							position++
+							goto l180
+						l181:
+							position, tokenIndex, depth = position180, tokenIndex180, depth180
 							if buffer[position] != rune('R') {
-								goto l166
-							}
-							position++
-						}
-					l170:
+								goto l176
+							}
+							position++
+						}
+					l180:
 						if !_rules[rule_]() {
-							goto l166
+							goto l176
 						}
 						depth--
-						add(ruleOP_OR, position167)
+						add(ruleOP_OR, position177)
 					}
 					if !_rules[rulepredicate_1]() {
-						goto l166
-=======
-				position173 := position
-				depth++
-				{
-					position174, tokenIndex174, depth174 := position, tokenIndex, depth
-					if !_rules[rulepredicate_2]() {
-						goto l175
-					}
-					{
-						position176 := position
-						depth++
-						if !_rules[rule_]() {
-							goto l175
-						}
-						{
-							position177, tokenIndex177, depth177 := position, tokenIndex, depth
-							if buffer[position] != rune('o') {
-								goto l178
-							}
-							position++
-							goto l177
-						l178:
-							position, tokenIndex, depth = position177, tokenIndex177, depth177
-							if buffer[position] != rune('O') {
-								goto l175
-							}
-							position++
-						}
-					l177:
-						{
-							position179, tokenIndex179, depth179 := position, tokenIndex, depth
-							if buffer[position] != rune('r') {
-								goto l180
-							}
-							position++
-							goto l179
-						l180:
-							position, tokenIndex, depth = position179, tokenIndex179, depth179
-							if buffer[position] != rune('R') {
-								goto l175
-							}
-							position++
-						}
-					l179:
-						if !_rules[rule_]() {
-							goto l175
-						}
-						depth--
-						add(ruleOP_OR, position176)
-					}
-					if !_rules[rulepredicate_1]() {
-						goto l175
->>>>>>> 3f409005
+						goto l176
 					}
 					{
 						add(ruleAction29, position)
 					}
-<<<<<<< HEAD
-					goto l165
-				l166:
-					position, tokenIndex, depth = position165, tokenIndex165, depth165
+					goto l175
+				l176:
+					position, tokenIndex, depth = position175, tokenIndex175, depth175
 					if !_rules[rulepredicate_2]() {
-						goto l173
-					}
-					goto l165
-				l173:
-					position, tokenIndex, depth = position165, tokenIndex165, depth165
-				}
-			l165:
+						goto l183
+					}
+					goto l175
+				l183:
+					position, tokenIndex, depth = position175, tokenIndex175, depth175
+				}
+			l175:
 				depth--
-				add(rulepredicate_1, position164)
-=======
-					goto l174
-				l175:
-					position, tokenIndex, depth = position174, tokenIndex174, depth174
-					if !_rules[rulepredicate_2]() {
-						goto l182
-					}
-					goto l174
-				l182:
-					position, tokenIndex, depth = position174, tokenIndex174, depth174
-				}
-			l174:
-				depth--
-				add(rulepredicate_1, position173)
->>>>>>> 3f409005
+				add(rulepredicate_1, position174)
 			}
 			return true
 		},
 		/* 16 predicate_2 <- <((predicate_3 OP_AND predicate_2 Action30) / predicate_3)> */
 		func() bool {
-<<<<<<< HEAD
-			position174, tokenIndex174, depth174 := position, tokenIndex, depth
+			position184, tokenIndex184, depth184 := position, tokenIndex, depth
 			{
-				position175 := position
+				position185 := position
 				depth++
 				{
-					position176, tokenIndex176, depth176 := position, tokenIndex, depth
+					position186, tokenIndex186, depth186 := position, tokenIndex, depth
 					if !_rules[rulepredicate_3]() {
-						goto l177
+						goto l187
 					}
 					{
-						position178 := position
+						position188 := position
 						depth++
 						if !_rules[rule_]() {
-							goto l177
-						}
-						{
-							position179, tokenIndex179, depth179 := position, tokenIndex, depth
+							goto l187
+						}
+						{
+							position189, tokenIndex189, depth189 := position, tokenIndex, depth
 							if buffer[position] != rune('a') {
-								goto l180
-							}
-							position++
-							goto l179
-						l180:
-							position, tokenIndex, depth = position179, tokenIndex179, depth179
+								goto l190
+							}
+							position++
+							goto l189
+						l190:
+							position, tokenIndex, depth = position189, tokenIndex189, depth189
 							if buffer[position] != rune('A') {
-								goto l177
-							}
-							position++
-						}
-					l179:
-						{
-							position181, tokenIndex181, depth181 := position, tokenIndex, depth
+								goto l187
+							}
+							position++
+						}
+					l189:
+						{
+							position191, tokenIndex191, depth191 := position, tokenIndex, depth
 							if buffer[position] != rune('n') {
-								goto l182
-							}
-							position++
-							goto l181
-						l182:
-							position, tokenIndex, depth = position181, tokenIndex181, depth181
+								goto l192
+							}
+							position++
+							goto l191
+						l192:
+							position, tokenIndex, depth = position191, tokenIndex191, depth191
 							if buffer[position] != rune('N') {
-								goto l177
-							}
-							position++
-						}
-					l181:
-						{
-							position183, tokenIndex183, depth183 := position, tokenIndex, depth
+								goto l187
+							}
+							position++
+						}
+					l191:
+						{
+							position193, tokenIndex193, depth193 := position, tokenIndex, depth
 							if buffer[position] != rune('d') {
-								goto l184
-							}
-							position++
-							goto l183
-						l184:
-							position, tokenIndex, depth = position183, tokenIndex183, depth183
+								goto l194
+							}
+							position++
+							goto l193
+						l194:
+							position, tokenIndex, depth = position193, tokenIndex193, depth193
 							if buffer[position] != rune('D') {
-								goto l177
-							}
-							position++
-						}
-					l183:
+								goto l187
+							}
+							position++
+						}
+					l193:
 						if !_rules[rule_]() {
-							goto l177
+							goto l187
 						}
 						depth--
-						add(ruleOP_AND, position178)
+						add(ruleOP_AND, position188)
 					}
 					if !_rules[rulepredicate_2]() {
-						goto l177
-=======
-			position183, tokenIndex183, depth183 := position, tokenIndex, depth
-			{
-				position184 := position
-				depth++
-				{
-					position185, tokenIndex185, depth185 := position, tokenIndex, depth
-					if !_rules[rulepredicate_3]() {
-						goto l186
-					}
-					{
-						position187 := position
-						depth++
-						if !_rules[rule_]() {
-							goto l186
-						}
-						{
-							position188, tokenIndex188, depth188 := position, tokenIndex, depth
-							if buffer[position] != rune('a') {
-								goto l189
-							}
-							position++
-							goto l188
-						l189:
-							position, tokenIndex, depth = position188, tokenIndex188, depth188
-							if buffer[position] != rune('A') {
-								goto l186
-							}
-							position++
-						}
-					l188:
-						{
-							position190, tokenIndex190, depth190 := position, tokenIndex, depth
-							if buffer[position] != rune('n') {
-								goto l191
-							}
-							position++
-							goto l190
-						l191:
-							position, tokenIndex, depth = position190, tokenIndex190, depth190
-							if buffer[position] != rune('N') {
-								goto l186
-							}
-							position++
-						}
-					l190:
-						{
-							position192, tokenIndex192, depth192 := position, tokenIndex, depth
-							if buffer[position] != rune('d') {
-								goto l193
-							}
-							position++
-							goto l192
-						l193:
-							position, tokenIndex, depth = position192, tokenIndex192, depth192
-							if buffer[position] != rune('D') {
-								goto l186
-							}
-							position++
-						}
-					l192:
-						if !_rules[rule_]() {
-							goto l186
-						}
-						depth--
-						add(ruleOP_AND, position187)
-					}
-					if !_rules[rulepredicate_2]() {
-						goto l186
->>>>>>> 3f409005
+						goto l187
 					}
 					{
 						add(ruleAction30, position)
 					}
-<<<<<<< HEAD
-					goto l176
-				l177:
-					position, tokenIndex, depth = position176, tokenIndex176, depth176
+					goto l186
+				l187:
+					position, tokenIndex, depth = position186, tokenIndex186, depth186
 					if !_rules[rulepredicate_3]() {
-						goto l174
-					}
-				}
-			l176:
+						goto l184
+					}
+				}
+			l186:
 				depth--
-				add(rulepredicate_2, position175)
+				add(rulepredicate_2, position185)
 			}
 			return true
-		l174:
-			position, tokenIndex, depth = position174, tokenIndex174, depth174
-=======
-					goto l185
-				l186:
-					position, tokenIndex, depth = position185, tokenIndex185, depth185
-					if !_rules[rulepredicate_3]() {
-						goto l183
-					}
-				}
-			l185:
-				depth--
-				add(rulepredicate_2, position184)
-			}
-			return true
-		l183:
-			position, tokenIndex, depth = position183, tokenIndex183, depth183
->>>>>>> 3f409005
+		l184:
+			position, tokenIndex, depth = position184, tokenIndex184, depth184
 			return false
 		},
 		/* 17 predicate_3 <- <((OP_NOT predicate_3 Action31) / (PAREN_OPEN predicate_1 PAREN_CLOSE) / tagMatcher)> */
 		func() bool {
-<<<<<<< HEAD
-			position186, tokenIndex186, depth186 := position, tokenIndex, depth
+			position196, tokenIndex196, depth196 := position, tokenIndex, depth
 			{
-				position187 := position
+				position197 := position
 				depth++
 				{
-					position188, tokenIndex188, depth188 := position, tokenIndex, depth
+					position198, tokenIndex198, depth198 := position, tokenIndex, depth
 					{
-						position190 := position
+						position200 := position
 						depth++
 						{
-							position191, tokenIndex191, depth191 := position, tokenIndex, depth
+							position201, tokenIndex201, depth201 := position, tokenIndex, depth
 							if buffer[position] != rune('n') {
-								goto l192
-							}
-							position++
-							goto l191
-						l192:
-							position, tokenIndex, depth = position191, tokenIndex191, depth191
+								goto l202
+							}
+							position++
+							goto l201
+						l202:
+							position, tokenIndex, depth = position201, tokenIndex201, depth201
 							if buffer[position] != rune('N') {
-								goto l189
-							}
-							position++
-						}
-					l191:
-						{
-							position193, tokenIndex193, depth193 := position, tokenIndex, depth
+								goto l199
+							}
+							position++
+						}
+					l201:
+						{
+							position203, tokenIndex203, depth203 := position, tokenIndex, depth
 							if buffer[position] != rune('o') {
-								goto l194
-							}
-							position++
-							goto l193
-						l194:
-							position, tokenIndex, depth = position193, tokenIndex193, depth193
+								goto l204
+							}
+							position++
+							goto l203
+						l204:
+							position, tokenIndex, depth = position203, tokenIndex203, depth203
 							if buffer[position] != rune('O') {
-								goto l189
-							}
-							position++
-						}
-					l193:
-						{
-							position195, tokenIndex195, depth195 := position, tokenIndex, depth
+								goto l199
+							}
+							position++
+						}
+					l203:
+						{
+							position205, tokenIndex205, depth205 := position, tokenIndex, depth
 							if buffer[position] != rune('t') {
-								goto l196
-							}
-							position++
-							goto l195
-						l196:
-							position, tokenIndex, depth = position195, tokenIndex195, depth195
+								goto l206
+							}
+							position++
+							goto l205
+						l206:
+							position, tokenIndex, depth = position205, tokenIndex205, depth205
 							if buffer[position] != rune('T') {
-								goto l189
-							}
-							position++
-						}
-					l195:
+								goto l199
+							}
+							position++
+						}
+					l205:
 						if !_rules[rule__]() {
-							goto l189
+							goto l199
 						}
 						depth--
-						add(ruleOP_NOT, position190)
+						add(ruleOP_NOT, position200)
 					}
 					if !_rules[rulepredicate_3]() {
-						goto l189
-=======
-			position195, tokenIndex195, depth195 := position, tokenIndex, depth
-			{
-				position196 := position
-				depth++
-				{
-					position197, tokenIndex197, depth197 := position, tokenIndex, depth
-					{
-						position199 := position
-						depth++
-						{
-							position200, tokenIndex200, depth200 := position, tokenIndex, depth
-							if buffer[position] != rune('n') {
-								goto l201
-							}
-							position++
-							goto l200
-						l201:
-							position, tokenIndex, depth = position200, tokenIndex200, depth200
-							if buffer[position] != rune('N') {
-								goto l198
-							}
-							position++
-						}
-					l200:
-						{
-							position202, tokenIndex202, depth202 := position, tokenIndex, depth
-							if buffer[position] != rune('o') {
-								goto l203
-							}
-							position++
-							goto l202
-						l203:
-							position, tokenIndex, depth = position202, tokenIndex202, depth202
-							if buffer[position] != rune('O') {
-								goto l198
-							}
-							position++
-						}
-					l202:
-						{
-							position204, tokenIndex204, depth204 := position, tokenIndex, depth
-							if buffer[position] != rune('t') {
-								goto l205
-							}
-							position++
-							goto l204
-						l205:
-							position, tokenIndex, depth = position204, tokenIndex204, depth204
-							if buffer[position] != rune('T') {
-								goto l198
-							}
-							position++
-						}
-					l204:
-						if !_rules[rule__]() {
-							goto l198
-						}
-						depth--
-						add(ruleOP_NOT, position199)
-					}
-					if !_rules[rulepredicate_3]() {
-						goto l198
->>>>>>> 3f409005
+						goto l199
 					}
 					{
 						add(ruleAction31, position)
 					}
-<<<<<<< HEAD
-					goto l188
-				l189:
-					position, tokenIndex, depth = position188, tokenIndex188, depth188
+					goto l198
+				l199:
+					position, tokenIndex, depth = position198, tokenIndex198, depth198
 					if !_rules[rulePAREN_OPEN]() {
-						goto l198
+						goto l208
 					}
 					if !_rules[rulepredicate_1]() {
-						goto l198
+						goto l208
 					}
 					if !_rules[rulePAREN_CLOSE]() {
-						goto l198
-					}
-					goto l188
-				l198:
-					position, tokenIndex, depth = position188, tokenIndex188, depth188
+						goto l208
+					}
+					goto l198
+				l208:
+					position, tokenIndex, depth = position198, tokenIndex198, depth198
 					{
-						position199 := position
+						position209 := position
 						depth++
 						{
-							position200, tokenIndex200, depth200 := position, tokenIndex, depth
+							position210, tokenIndex210, depth210 := position, tokenIndex, depth
 							if !_rules[ruletagName]() {
-								goto l201
+								goto l211
 							}
 							if !_rules[rule_]() {
-								goto l201
+								goto l211
 							}
 							if buffer[position] != rune('=') {
-								goto l201
+								goto l211
 							}
 							position++
 							if !_rules[rule_]() {
-								goto l201
+								goto l211
 							}
 							if !_rules[ruleliteralString]() {
-								goto l201
-=======
-					goto l197
-				l198:
-					position, tokenIndex, depth = position197, tokenIndex197, depth197
-					if !_rules[rulePAREN_OPEN]() {
-						goto l207
-					}
-					if !_rules[rulepredicate_1]() {
-						goto l207
-					}
-					if !_rules[rulePAREN_CLOSE]() {
-						goto l207
-					}
-					goto l197
-				l207:
-					position, tokenIndex, depth = position197, tokenIndex197, depth197
-					{
-						position208 := position
-						depth++
-						{
-							position209, tokenIndex209, depth209 := position, tokenIndex, depth
+								goto l211
+							}
+							{
+								add(ruleAction32, position)
+							}
+							goto l210
+						l211:
+							position, tokenIndex, depth = position210, tokenIndex210, depth210
 							if !_rules[ruletagName]() {
-								goto l210
+								goto l213
 							}
 							if !_rules[rule_]() {
-								goto l210
-							}
+								goto l213
+							}
+							if buffer[position] != rune('!') {
+								goto l213
+							}
+							position++
 							if buffer[position] != rune('=') {
-								goto l210
+								goto l213
 							}
 							position++
 							if !_rules[rule_]() {
-								goto l210
+								goto l213
 							}
 							if !_rules[ruleliteralString]() {
-								goto l210
->>>>>>> 3f409005
-							}
-							{
-								add(ruleAction32, position)
-							}
-<<<<<<< HEAD
-							goto l200
-						l201:
-							position, tokenIndex, depth = position200, tokenIndex200, depth200
+								goto l213
+							}
+							{
+								add(ruleAction33, position)
+							}
+							goto l210
+						l213:
+							position, tokenIndex, depth = position210, tokenIndex210, depth210
 							if !_rules[ruletagName]() {
-								goto l203
-							}
-							if !_rules[rule_]() {
-								goto l203
-							}
-							if buffer[position] != rune('!') {
-								goto l203
-							}
-							position++
-							if buffer[position] != rune('=') {
-								goto l203
-							}
-							position++
-							if !_rules[rule_]() {
-								goto l203
-							}
-							if !_rules[ruleliteralString]() {
-								goto l203
-=======
-							goto l209
-						l210:
-							position, tokenIndex, depth = position209, tokenIndex209, depth209
-							if !_rules[ruletagName]() {
-								goto l212
-							}
-							if !_rules[rule_]() {
-								goto l212
-							}
-							if buffer[position] != rune('!') {
-								goto l212
-							}
-							position++
-							if buffer[position] != rune('=') {
-								goto l212
-							}
-							position++
-							if !_rules[rule_]() {
-								goto l212
-							}
-							if !_rules[ruleliteralString]() {
-								goto l212
->>>>>>> 3f409005
-							}
-							{
-								add(ruleAction33, position)
-							}
-<<<<<<< HEAD
-							goto l200
-						l203:
-							position, tokenIndex, depth = position200, tokenIndex200, depth200
-							if !_rules[ruletagName]() {
-								goto l205
+								goto l215
 							}
 							if !_rules[rule__]() {
-								goto l205
-							}
-							{
-								position206, tokenIndex206, depth206 := position, tokenIndex, depth
+								goto l215
+							}
+							{
+								position216, tokenIndex216, depth216 := position, tokenIndex, depth
 								if buffer[position] != rune('m') {
-									goto l207
-								}
-								position++
-								goto l206
-							l207:
-								position, tokenIndex, depth = position206, tokenIndex206, depth206
-								if buffer[position] != rune('M') {
-									goto l205
-								}
-								position++
-							}
-						l206:
-							{
-								position208, tokenIndex208, depth208 := position, tokenIndex, depth
-								if buffer[position] != rune('a') {
-									goto l209
-								}
-								position++
-								goto l208
-							l209:
-								position, tokenIndex, depth = position208, tokenIndex208, depth208
-								if buffer[position] != rune('A') {
-									goto l205
-								}
-								position++
-							}
-						l208:
-							{
-								position210, tokenIndex210, depth210 := position, tokenIndex, depth
-								if buffer[position] != rune('t') {
-									goto l211
-								}
-								position++
-								goto l210
-							l211:
-								position, tokenIndex, depth = position210, tokenIndex210, depth210
-								if buffer[position] != rune('T') {
-									goto l205
-								}
-								position++
-							}
-						l210:
-							{
-								position212, tokenIndex212, depth212 := position, tokenIndex, depth
-								if buffer[position] != rune('c') {
-									goto l213
-								}
-								position++
-								goto l212
-							l213:
-								position, tokenIndex, depth = position212, tokenIndex212, depth212
-								if buffer[position] != rune('C') {
-									goto l205
-								}
-								position++
-							}
-						l212:
-							{
-								position214, tokenIndex214, depth214 := position, tokenIndex, depth
-								if buffer[position] != rune('h') {
-									goto l215
-								}
-								position++
-								goto l214
-							l215:
-								position, tokenIndex, depth = position214, tokenIndex214, depth214
-								if buffer[position] != rune('H') {
-									goto l205
-								}
-								position++
-							}
-						l214:
-							{
-								position216, tokenIndex216, depth216 := position, tokenIndex, depth
-								if buffer[position] != rune('e') {
 									goto l217
 								}
 								position++
 								goto l216
 							l217:
 								position, tokenIndex, depth = position216, tokenIndex216, depth216
-								if buffer[position] != rune('E') {
-									goto l205
+								if buffer[position] != rune('M') {
+									goto l215
 								}
 								position++
 							}
 						l216:
 							{
 								position218, tokenIndex218, depth218 := position, tokenIndex, depth
-								if buffer[position] != rune('s') {
+								if buffer[position] != rune('a') {
 									goto l219
 								}
 								position++
 								goto l218
 							l219:
 								position, tokenIndex, depth = position218, tokenIndex218, depth218
+								if buffer[position] != rune('A') {
+									goto l215
+								}
+								position++
+							}
+						l218:
+							{
+								position220, tokenIndex220, depth220 := position, tokenIndex, depth
+								if buffer[position] != rune('t') {
+									goto l221
+								}
+								position++
+								goto l220
+							l221:
+								position, tokenIndex, depth = position220, tokenIndex220, depth220
+								if buffer[position] != rune('T') {
+									goto l215
+								}
+								position++
+							}
+						l220:
+							{
+								position222, tokenIndex222, depth222 := position, tokenIndex, depth
+								if buffer[position] != rune('c') {
+									goto l223
+								}
+								position++
+								goto l222
+							l223:
+								position, tokenIndex, depth = position222, tokenIndex222, depth222
+								if buffer[position] != rune('C') {
+									goto l215
+								}
+								position++
+							}
+						l222:
+							{
+								position224, tokenIndex224, depth224 := position, tokenIndex, depth
+								if buffer[position] != rune('h') {
+									goto l225
+								}
+								position++
+								goto l224
+							l225:
+								position, tokenIndex, depth = position224, tokenIndex224, depth224
+								if buffer[position] != rune('H') {
+									goto l215
+								}
+								position++
+							}
+						l224:
+							{
+								position226, tokenIndex226, depth226 := position, tokenIndex, depth
+								if buffer[position] != rune('e') {
+									goto l227
+								}
+								position++
+								goto l226
+							l227:
+								position, tokenIndex, depth = position226, tokenIndex226, depth226
+								if buffer[position] != rune('E') {
+									goto l215
+								}
+								position++
+							}
+						l226:
+							{
+								position228, tokenIndex228, depth228 := position, tokenIndex, depth
+								if buffer[position] != rune('s') {
+									goto l229
+								}
+								position++
+								goto l228
+							l229:
+								position, tokenIndex, depth = position228, tokenIndex228, depth228
 								if buffer[position] != rune('S') {
-									goto l205
-								}
-								position++
-							}
-						l218:
+									goto l215
+								}
+								position++
+							}
+						l228:
 							if !_rules[rule__]() {
-								goto l205
+								goto l215
 							}
 							if !_rules[ruleliteralString]() {
-								goto l205
-=======
-							goto l209
-						l212:
-							position, tokenIndex, depth = position209, tokenIndex209, depth209
+								goto l215
+							}
+							{
+								add(ruleAction34, position)
+							}
+							goto l210
+						l215:
+							position, tokenIndex, depth = position210, tokenIndex210, depth210
 							if !_rules[ruletagName]() {
-								goto l214
+								goto l196
 							}
 							if !_rules[rule__]() {
-								goto l214
-							}
-							{
-								position215, tokenIndex215, depth215 := position, tokenIndex, depth
-								if buffer[position] != rune('m') {
-									goto l216
-								}
-								position++
-								goto l215
-							l216:
-								position, tokenIndex, depth = position215, tokenIndex215, depth215
-								if buffer[position] != rune('M') {
-									goto l214
-								}
-								position++
-							}
-						l215:
-							{
-								position217, tokenIndex217, depth217 := position, tokenIndex, depth
-								if buffer[position] != rune('a') {
-									goto l218
-								}
-								position++
-								goto l217
-							l218:
-								position, tokenIndex, depth = position217, tokenIndex217, depth217
-								if buffer[position] != rune('A') {
-									goto l214
-								}
-								position++
-							}
-						l217:
-							{
-								position219, tokenIndex219, depth219 := position, tokenIndex, depth
-								if buffer[position] != rune('t') {
-									goto l220
-								}
-								position++
-								goto l219
-							l220:
-								position, tokenIndex, depth = position219, tokenIndex219, depth219
-								if buffer[position] != rune('T') {
-									goto l214
-								}
-								position++
-							}
-						l219:
-							{
-								position221, tokenIndex221, depth221 := position, tokenIndex, depth
-								if buffer[position] != rune('c') {
-									goto l222
-								}
-								position++
-								goto l221
-							l222:
-								position, tokenIndex, depth = position221, tokenIndex221, depth221
-								if buffer[position] != rune('C') {
-									goto l214
-								}
-								position++
-							}
-						l221:
-							{
-								position223, tokenIndex223, depth223 := position, tokenIndex, depth
-								if buffer[position] != rune('h') {
-									goto l224
-								}
-								position++
-								goto l223
-							l224:
-								position, tokenIndex, depth = position223, tokenIndex223, depth223
-								if buffer[position] != rune('H') {
-									goto l214
-								}
-								position++
-							}
-						l223:
-							{
-								position225, tokenIndex225, depth225 := position, tokenIndex, depth
-								if buffer[position] != rune('e') {
-									goto l226
-								}
-								position++
-								goto l225
-							l226:
-								position, tokenIndex, depth = position225, tokenIndex225, depth225
-								if buffer[position] != rune('E') {
-									goto l214
-								}
-								position++
-							}
-						l225:
-							{
-								position227, tokenIndex227, depth227 := position, tokenIndex, depth
-								if buffer[position] != rune('s') {
-									goto l228
-								}
-								position++
-								goto l227
-							l228:
-								position, tokenIndex, depth = position227, tokenIndex227, depth227
-								if buffer[position] != rune('S') {
-									goto l214
-								}
-								position++
-							}
-						l227:
+								goto l196
+							}
+							{
+								position231, tokenIndex231, depth231 := position, tokenIndex, depth
+								if buffer[position] != rune('i') {
+									goto l232
+								}
+								position++
+								goto l231
+							l232:
+								position, tokenIndex, depth = position231, tokenIndex231, depth231
+								if buffer[position] != rune('I') {
+									goto l196
+								}
+								position++
+							}
+						l231:
+							{
+								position233, tokenIndex233, depth233 := position, tokenIndex, depth
+								if buffer[position] != rune('n') {
+									goto l234
+								}
+								position++
+								goto l233
+							l234:
+								position, tokenIndex, depth = position233, tokenIndex233, depth233
+								if buffer[position] != rune('N') {
+									goto l196
+								}
+								position++
+							}
+						l233:
 							if !_rules[rule__]() {
-								goto l214
-							}
-							if !_rules[ruleliteralString]() {
-								goto l214
->>>>>>> 3f409005
-							}
-							{
-								add(ruleAction34, position)
-							}
-<<<<<<< HEAD
-							goto l200
-						l205:
-							position, tokenIndex, depth = position200, tokenIndex200, depth200
-							if !_rules[ruletagName]() {
-								goto l186
-							}
-							if !_rules[rule__]() {
-								goto l186
-							}
-							{
-								position221, tokenIndex221, depth221 := position, tokenIndex, depth
-								if buffer[position] != rune('i') {
-									goto l222
-								}
-								position++
-								goto l221
-							l222:
-								position, tokenIndex, depth = position221, tokenIndex221, depth221
-								if buffer[position] != rune('I') {
-									goto l186
-								}
-								position++
-							}
-						l221:
-							{
-								position223, tokenIndex223, depth223 := position, tokenIndex, depth
-								if buffer[position] != rune('n') {
-									goto l224
-								}
-								position++
-								goto l223
-							l224:
-								position, tokenIndex, depth = position223, tokenIndex223, depth223
-								if buffer[position] != rune('N') {
-									goto l186
-								}
-								position++
-							}
-						l223:
-							if !_rules[rule__]() {
-								goto l186
-							}
-							{
-								position225 := position
-=======
-							goto l209
-						l214:
-							position, tokenIndex, depth = position209, tokenIndex209, depth209
-							if !_rules[ruletagName]() {
-								goto l195
-							}
-							if !_rules[rule__]() {
-								goto l195
-							}
-							{
-								position230, tokenIndex230, depth230 := position, tokenIndex, depth
-								if buffer[position] != rune('i') {
-									goto l231
-								}
-								position++
-								goto l230
-							l231:
-								position, tokenIndex, depth = position230, tokenIndex230, depth230
-								if buffer[position] != rune('I') {
-									goto l195
-								}
-								position++
-							}
-						l230:
-							{
-								position232, tokenIndex232, depth232 := position, tokenIndex, depth
-								if buffer[position] != rune('n') {
-									goto l233
-								}
-								position++
-								goto l232
-							l233:
-								position, tokenIndex, depth = position232, tokenIndex232, depth232
-								if buffer[position] != rune('N') {
-									goto l195
-								}
-								position++
-							}
-						l232:
-							if !_rules[rule__]() {
-								goto l195
-							}
-							{
-								position234 := position
->>>>>>> 3f409005
+								goto l196
+							}
+							{
+								position235 := position
 								depth++
 								{
 									add(ruleAction37, position)
 								}
 								if !_rules[rulePAREN_OPEN]() {
-<<<<<<< HEAD
-									goto l186
+									goto l196
 								}
 								if !_rules[ruleliteralListString]() {
-									goto l186
-								}
-							l227:
+									goto l196
+								}
+							l237:
 								{
-									position228, tokenIndex228, depth228 := position, tokenIndex, depth
+									position238, tokenIndex238, depth238 := position, tokenIndex, depth
 									if !_rules[ruleCOMMA]() {
-										goto l228
+										goto l238
 									}
 									if !_rules[ruleliteralListString]() {
-										goto l228
-									}
-									goto l227
-								l228:
-									position, tokenIndex, depth = position228, tokenIndex228, depth228
+										goto l238
+									}
+									goto l237
+								l238:
+									position, tokenIndex, depth = position238, tokenIndex238, depth238
 								}
 								if !_rules[rulePAREN_CLOSE]() {
-									goto l186
+									goto l196
 								}
 								depth--
-								add(ruleliteralList, position225)
-=======
-									goto l195
-								}
-								if !_rules[ruleliteralListString]() {
-									goto l195
-								}
-							l236:
-								{
-									position237, tokenIndex237, depth237 := position, tokenIndex, depth
-									if !_rules[ruleCOMMA]() {
-										goto l237
-									}
-									if !_rules[ruleliteralListString]() {
-										goto l237
-									}
-									goto l236
-								l237:
-									position, tokenIndex, depth = position237, tokenIndex237, depth237
-								}
-								if !_rules[rulePAREN_CLOSE]() {
-									goto l195
-								}
-								depth--
-								add(ruleliteralList, position234)
->>>>>>> 3f409005
+								add(ruleliteralList, position235)
 							}
 							{
 								add(ruleAction35, position)
 							}
 						}
-<<<<<<< HEAD
-					l200:
+					l210:
 						depth--
-						add(ruletagMatcher, position199)
-					}
-				}
-			l188:
+						add(ruletagMatcher, position209)
+					}
+				}
+			l198:
 				depth--
-				add(rulepredicate_3, position187)
+				add(rulepredicate_3, position197)
 			}
 			return true
-		l186:
-			position, tokenIndex, depth = position186, tokenIndex186, depth186
-=======
-					l209:
-						depth--
-						add(ruletagMatcher, position208)
-					}
-				}
-			l197:
-				depth--
-				add(rulepredicate_3, position196)
-			}
-			return true
-		l195:
-			position, tokenIndex, depth = position195, tokenIndex195, depth195
->>>>>>> 3f409005
+		l196:
+			position, tokenIndex, depth = position196, tokenIndex196, depth196
 			return false
 		},
 		/* 18 tagMatcher <- <((tagName _ '=' _ literalString Action32) / (tagName _ ('!' '=') _ literalString Action33) / (tagName __ (('m' / 'M') ('a' / 'A') ('t' / 'T') ('c' / 'C') ('h' / 'H') ('e' / 'E') ('s' / 'S')) __ literalString Action34) / (tagName __ (('i' / 'I') ('n' / 'N')) __ literalList Action35))> */
 		nil,
 		/* 19 literalString <- <(STRING Action36)> */
 		func() bool {
-<<<<<<< HEAD
-			position231, tokenIndex231, depth231 := position, tokenIndex, depth
+			position241, tokenIndex241, depth241 := position, tokenIndex, depth
 			{
-				position232 := position
+				position242 := position
 				depth++
 				if !_rules[ruleSTRING]() {
-					goto l231
-=======
-			position240, tokenIndex240, depth240 := position, tokenIndex, depth
-			{
-				position241 := position
-				depth++
-				if !_rules[ruleSTRING]() {
-					goto l240
->>>>>>> 3f409005
+					goto l241
 				}
 				{
 					add(ruleAction36, position)
 				}
 				depth--
-<<<<<<< HEAD
-				add(ruleliteralString, position232)
+				add(ruleliteralString, position242)
 			}
 			return true
-		l231:
-			position, tokenIndex, depth = position231, tokenIndex231, depth231
-=======
-				add(ruleliteralString, position241)
-			}
-			return true
-		l240:
-			position, tokenIndex, depth = position240, tokenIndex240, depth240
->>>>>>> 3f409005
+		l241:
+			position, tokenIndex, depth = position241, tokenIndex241, depth241
 			return false
 		},
 		/* 20 literalList <- <(Action37 PAREN_OPEN literalListString (COMMA literalListString)* PAREN_CLOSE)> */
 		nil,
 		/* 21 literalListString <- <(STRING Action38)> */
 		func() bool {
-<<<<<<< HEAD
-			position235, tokenIndex235, depth235 := position, tokenIndex, depth
+			position245, tokenIndex245, depth245 := position, tokenIndex, depth
 			{
-				position236 := position
+				position246 := position
 				depth++
 				if !_rules[ruleSTRING]() {
-					goto l235
-=======
-			position244, tokenIndex244, depth244 := position, tokenIndex, depth
-			{
-				position245 := position
-				depth++
-				if !_rules[ruleSTRING]() {
-					goto l244
->>>>>>> 3f409005
+					goto l245
 				}
 				{
 					add(ruleAction38, position)
 				}
 				depth--
-<<<<<<< HEAD
-				add(ruleliteralListString, position236)
+				add(ruleliteralListString, position246)
 			}
 			return true
-		l235:
-			position, tokenIndex, depth = position235, tokenIndex235, depth235
-=======
-				add(ruleliteralListString, position245)
-			}
-			return true
-		l244:
-			position, tokenIndex, depth = position244, tokenIndex244, depth244
->>>>>>> 3f409005
+		l245:
+			position, tokenIndex, depth = position245, tokenIndex245, depth245
 			return false
 		},
 		/* 22 tagName <- <(<TAG_NAME> Action39)> */
 		func() bool {
-<<<<<<< HEAD
-			position238, tokenIndex238, depth238 := position, tokenIndex, depth
+			position248, tokenIndex248, depth248 := position, tokenIndex, depth
 			{
-				position239 := position
+				position249 := position
 				depth++
 				{
-					position240 := position
+					position250 := position
 					depth++
 					{
-						position241 := position
+						position251 := position
 						depth++
 						if !_rules[ruleIDENTIFIER]() {
-							goto l238
+							goto l248
 						}
 						depth--
-						add(ruleTAG_NAME, position241)
+						add(ruleTAG_NAME, position251)
 					}
 					depth--
-					add(rulePegText, position240)
-=======
-			position247, tokenIndex247, depth247 := position, tokenIndex, depth
-			{
-				position248 := position
-				depth++
-				{
-					position249 := position
-					depth++
-					{
-						position250 := position
-						depth++
-						if !_rules[ruleIDENTIFIER]() {
-							goto l247
-						}
-						depth--
-						add(ruleTAG_NAME, position250)
-					}
-					depth--
-					add(rulePegText, position249)
->>>>>>> 3f409005
+					add(rulePegText, position250)
 				}
 				{
 					add(ruleAction39, position)
 				}
 				depth--
-<<<<<<< HEAD
-				add(ruletagName, position239)
+				add(ruletagName, position249)
 			}
 			return true
-		l238:
-			position, tokenIndex, depth = position238, tokenIndex238, depth238
-=======
-				add(ruletagName, position248)
-			}
-			return true
-		l247:
-			position, tokenIndex, depth = position247, tokenIndex247, depth247
->>>>>>> 3f409005
+		l248:
+			position, tokenIndex, depth = position248, tokenIndex248, depth248
 			return false
 		},
 		/* 23 COLUMN_NAME <- <IDENTIFIER> */
 		func() bool {
-<<<<<<< HEAD
-			position243, tokenIndex243, depth243 := position, tokenIndex, depth
+			position253, tokenIndex253, depth253 := position, tokenIndex, depth
 			{
-				position244 := position
+				position254 := position
 				depth++
 				if !_rules[ruleIDENTIFIER]() {
-					goto l243
+					goto l253
 				}
 				depth--
-				add(ruleCOLUMN_NAME, position244)
+				add(ruleCOLUMN_NAME, position254)
 			}
 			return true
-		l243:
-			position, tokenIndex, depth = position243, tokenIndex243, depth243
-=======
-			position252, tokenIndex252, depth252 := position, tokenIndex, depth
-			{
-				position253 := position
-				depth++
-				if !_rules[ruleIDENTIFIER]() {
-					goto l252
-				}
-				depth--
-				add(ruleCOLUMN_NAME, position253)
-			}
-			return true
-		l252:
-			position, tokenIndex, depth = position252, tokenIndex252, depth252
->>>>>>> 3f409005
+		l253:
+			position, tokenIndex, depth = position253, tokenIndex253, depth253
 			return false
 		},
 		/* 24 METRIC_NAME <- <IDENTIFIER> */
@@ -3192,1099 +2559,521 @@
 		nil,
 		/* 26 IDENTIFIER <- <(('`' CHAR* '`') / (!(KEYWORD !ID_CONT) ID_SEGMENT ('.' ID_SEGMENT)*))> */
 		func() bool {
-<<<<<<< HEAD
-			position247, tokenIndex247, depth247 := position, tokenIndex, depth
+			position257, tokenIndex257, depth257 := position, tokenIndex, depth
 			{
-				position248 := position
+				position258 := position
 				depth++
 				{
-					position249, tokenIndex249, depth249 := position, tokenIndex, depth
+					position259, tokenIndex259, depth259 := position, tokenIndex, depth
 					if buffer[position] != rune('`') {
-						goto l250
+						goto l260
 					}
 					position++
-				l251:
+				l261:
 					{
-						position252, tokenIndex252, depth252 := position, tokenIndex, depth
+						position262, tokenIndex262, depth262 := position, tokenIndex, depth
 						if !_rules[ruleCHAR]() {
-							goto l252
-						}
-						goto l251
-					l252:
-						position, tokenIndex, depth = position252, tokenIndex252, depth252
+							goto l262
+						}
+						goto l261
+					l262:
+						position, tokenIndex, depth = position262, tokenIndex262, depth262
 					}
 					if buffer[position] != rune('`') {
-						goto l250
+						goto l260
 					}
 					position++
-					goto l249
-				l250:
-					position, tokenIndex, depth = position249, tokenIndex249, depth249
+					goto l259
+				l260:
+					position, tokenIndex, depth = position259, tokenIndex259, depth259
 					{
-						position253, tokenIndex253, depth253 := position, tokenIndex, depth
-						{
-							position254 := position
+						position263, tokenIndex263, depth263 := position, tokenIndex, depth
+						{
+							position264 := position
 							depth++
 							{
-								position255, tokenIndex255, depth255 := position, tokenIndex, depth
+								position265, tokenIndex265, depth265 := position, tokenIndex, depth
 								{
-									position257, tokenIndex257, depth257 := position, tokenIndex, depth
+									position267, tokenIndex267, depth267 := position, tokenIndex, depth
 									if buffer[position] != rune('a') {
-										goto l258
+										goto l268
 									}
 									position++
-									goto l257
-								l258:
-									position, tokenIndex, depth = position257, tokenIndex257, depth257
+									goto l267
+								l268:
+									position, tokenIndex, depth = position267, tokenIndex267, depth267
 									if buffer[position] != rune('A') {
-										goto l256
+										goto l266
 									}
 									position++
 								}
-							l257:
+							l267:
 								{
-									position259, tokenIndex259, depth259 := position, tokenIndex, depth
+									position269, tokenIndex269, depth269 := position, tokenIndex, depth
 									if buffer[position] != rune('l') {
-										goto l260
+										goto l270
 									}
 									position++
-									goto l259
-								l260:
-									position, tokenIndex, depth = position259, tokenIndex259, depth259
+									goto l269
+								l270:
+									position, tokenIndex, depth = position269, tokenIndex269, depth269
 									if buffer[position] != rune('L') {
-										goto l256
+										goto l266
 									}
 									position++
 								}
-							l259:
-								{
-									position261, tokenIndex261, depth261 := position, tokenIndex, depth
-									if buffer[position] != rune('l') {
-										goto l262
-									}
-									position++
-									goto l261
-								l262:
-									position, tokenIndex, depth = position261, tokenIndex261, depth261
-									if buffer[position] != rune('L') {
-										goto l256
-									}
-									position++
-								}
-							l261:
-								goto l255
-							l256:
-								position, tokenIndex, depth = position255, tokenIndex255, depth255
-								{
-									position264, tokenIndex264, depth264 := position, tokenIndex, depth
-									if buffer[position] != rune('a') {
-										goto l265
-									}
-									position++
-									goto l264
-								l265:
-									position, tokenIndex, depth = position264, tokenIndex264, depth264
-									if buffer[position] != rune('A') {
-										goto l263
-									}
-									position++
-								}
-							l264:
-								{
-									position266, tokenIndex266, depth266 := position, tokenIndex, depth
-									if buffer[position] != rune('n') {
-										goto l267
-									}
-									position++
-									goto l266
-								l267:
-									position, tokenIndex, depth = position266, tokenIndex266, depth266
-									if buffer[position] != rune('N') {
-										goto l263
-									}
-									position++
-								}
-							l266:
-								{
-									position268, tokenIndex268, depth268 := position, tokenIndex, depth
-									if buffer[position] != rune('d') {
-										goto l269
-									}
-									position++
-									goto l268
-								l269:
-									position, tokenIndex, depth = position268, tokenIndex268, depth268
-									if buffer[position] != rune('D') {
-										goto l263
-									}
-									position++
-								}
-							l268:
-								goto l255
-							l263:
-								position, tokenIndex, depth = position255, tokenIndex255, depth255
+							l269:
 								{
 									position271, tokenIndex271, depth271 := position, tokenIndex, depth
-									if buffer[position] != rune('s') {
+									if buffer[position] != rune('l') {
 										goto l272
 									}
 									position++
 									goto l271
 								l272:
 									position, tokenIndex, depth = position271, tokenIndex271, depth271
-									if buffer[position] != rune('S') {
-										goto l270
+									if buffer[position] != rune('L') {
+										goto l266
 									}
 									position++
 								}
 							l271:
+								goto l265
+							l266:
+								position, tokenIndex, depth = position265, tokenIndex265, depth265
 								{
-									position273, tokenIndex273, depth273 := position, tokenIndex, depth
-									if buffer[position] != rune('e') {
-										goto l274
+									position274, tokenIndex274, depth274 := position, tokenIndex, depth
+									if buffer[position] != rune('a') {
+										goto l275
 									}
 									position++
-									goto l273
-								l274:
-									position, tokenIndex, depth = position273, tokenIndex273, depth273
-									if buffer[position] != rune('E') {
-										goto l270
+									goto l274
+								l275:
+									position, tokenIndex, depth = position274, tokenIndex274, depth274
+									if buffer[position] != rune('A') {
+										goto l273
 									}
 									position++
 								}
+							l274:
+								{
+									position276, tokenIndex276, depth276 := position, tokenIndex, depth
+									if buffer[position] != rune('n') {
+										goto l277
+									}
+									position++
+									goto l276
+								l277:
+									position, tokenIndex, depth = position276, tokenIndex276, depth276
+									if buffer[position] != rune('N') {
+										goto l273
+									}
+									position++
+								}
+							l276:
+								{
+									position278, tokenIndex278, depth278 := position, tokenIndex, depth
+									if buffer[position] != rune('d') {
+										goto l279
+									}
+									position++
+									goto l278
+								l279:
+									position, tokenIndex, depth = position278, tokenIndex278, depth278
+									if buffer[position] != rune('D') {
+										goto l273
+									}
+									position++
+								}
+							l278:
+								goto l265
 							l273:
-								{
-									position275, tokenIndex275, depth275 := position, tokenIndex, depth
-									if buffer[position] != rune('l') {
-										goto l276
-									}
-									position++
-									goto l275
-								l276:
-									position, tokenIndex, depth = position275, tokenIndex275, depth275
-									if buffer[position] != rune('L') {
-										goto l270
-									}
-									position++
-								}
-							l275:
-								{
-									position277, tokenIndex277, depth277 := position, tokenIndex, depth
-									if buffer[position] != rune('e') {
-										goto l278
-									}
-									position++
-									goto l277
-								l278:
-									position, tokenIndex, depth = position277, tokenIndex277, depth277
-									if buffer[position] != rune('E') {
-										goto l270
-									}
-									position++
-								}
-							l277:
-								{
-									position279, tokenIndex279, depth279 := position, tokenIndex, depth
-									if buffer[position] != rune('c') {
-										goto l280
-									}
-									position++
-									goto l279
-								l280:
-									position, tokenIndex, depth = position279, tokenIndex279, depth279
-									if buffer[position] != rune('C') {
-										goto l270
-									}
-									position++
-								}
-							l279:
+								position, tokenIndex, depth = position265, tokenIndex265, depth265
 								{
 									position281, tokenIndex281, depth281 := position, tokenIndex, depth
-									if buffer[position] != rune('t') {
+									if buffer[position] != rune('s') {
 										goto l282
 									}
 									position++
 									goto l281
 								l282:
 									position, tokenIndex, depth = position281, tokenIndex281, depth281
+									if buffer[position] != rune('S') {
+										goto l280
+									}
+									position++
+								}
+							l281:
+								{
+									position283, tokenIndex283, depth283 := position, tokenIndex, depth
+									if buffer[position] != rune('e') {
+										goto l284
+									}
+									position++
+									goto l283
+								l284:
+									position, tokenIndex, depth = position283, tokenIndex283, depth283
+									if buffer[position] != rune('E') {
+										goto l280
+									}
+									position++
+								}
+							l283:
+								{
+									position285, tokenIndex285, depth285 := position, tokenIndex, depth
+									if buffer[position] != rune('l') {
+										goto l286
+									}
+									position++
+									goto l285
+								l286:
+									position, tokenIndex, depth = position285, tokenIndex285, depth285
+									if buffer[position] != rune('L') {
+										goto l280
+									}
+									position++
+								}
+							l285:
+								{
+									position287, tokenIndex287, depth287 := position, tokenIndex, depth
+									if buffer[position] != rune('e') {
+										goto l288
+									}
+									position++
+									goto l287
+								l288:
+									position, tokenIndex, depth = position287, tokenIndex287, depth287
+									if buffer[position] != rune('E') {
+										goto l280
+									}
+									position++
+								}
+							l287:
+								{
+									position289, tokenIndex289, depth289 := position, tokenIndex, depth
+									if buffer[position] != rune('c') {
+										goto l290
+									}
+									position++
+									goto l289
+								l290:
+									position, tokenIndex, depth = position289, tokenIndex289, depth289
+									if buffer[position] != rune('C') {
+										goto l280
+									}
+									position++
+								}
+							l289:
+								{
+									position291, tokenIndex291, depth291 := position, tokenIndex, depth
+									if buffer[position] != rune('t') {
+										goto l292
+									}
+									position++
+									goto l291
+								l292:
+									position, tokenIndex, depth = position291, tokenIndex291, depth291
 									if buffer[position] != rune('T') {
-										goto l270
+										goto l280
 									}
 									position++
 								}
-							l281:
-								goto l255
-							l270:
-								position, tokenIndex, depth = position255, tokenIndex255, depth255
-=======
-			position256, tokenIndex256, depth256 := position, tokenIndex, depth
-			{
-				position257 := position
-				depth++
-				{
-					position258, tokenIndex258, depth258 := position, tokenIndex, depth
-					if buffer[position] != rune('`') {
-						goto l259
-					}
-					position++
-				l260:
-					{
-						position261, tokenIndex261, depth261 := position, tokenIndex, depth
-						if !_rules[ruleCHAR]() {
-							goto l261
-						}
-						goto l260
-					l261:
-						position, tokenIndex, depth = position261, tokenIndex261, depth261
-					}
-					if buffer[position] != rune('`') {
-						goto l259
-					}
-					position++
-					goto l258
-				l259:
-					position, tokenIndex, depth = position258, tokenIndex258, depth258
-					{
-						position262, tokenIndex262, depth262 := position, tokenIndex, depth
-						{
-							position263 := position
-							depth++
-							{
-								position264, tokenIndex264, depth264 := position, tokenIndex, depth
-								{
-									position266, tokenIndex266, depth266 := position, tokenIndex, depth
-									if buffer[position] != rune('a') {
-										goto l267
-									}
-									position++
-									goto l266
-								l267:
-									position, tokenIndex, depth = position266, tokenIndex266, depth266
-									if buffer[position] != rune('A') {
-										goto l265
-									}
-									position++
-								}
-							l266:
-								{
-									position268, tokenIndex268, depth268 := position, tokenIndex, depth
-									if buffer[position] != rune('l') {
-										goto l269
-									}
-									position++
-									goto l268
-								l269:
-									position, tokenIndex, depth = position268, tokenIndex268, depth268
-									if buffer[position] != rune('L') {
-										goto l265
-									}
-									position++
-								}
-							l268:
-								{
-									position270, tokenIndex270, depth270 := position, tokenIndex, depth
-									if buffer[position] != rune('l') {
-										goto l271
-									}
-									position++
-									goto l270
-								l271:
-									position, tokenIndex, depth = position270, tokenIndex270, depth270
-									if buffer[position] != rune('L') {
-										goto l265
-									}
-									position++
-								}
-							l270:
-								goto l264
-							l265:
-								position, tokenIndex, depth = position264, tokenIndex264, depth264
-								{
-									position273, tokenIndex273, depth273 := position, tokenIndex, depth
-									if buffer[position] != rune('a') {
-										goto l274
-									}
-									position++
-									goto l273
-								l274:
-									position, tokenIndex, depth = position273, tokenIndex273, depth273
-									if buffer[position] != rune('A') {
-										goto l272
-									}
-									position++
-								}
-							l273:
-								{
-									position275, tokenIndex275, depth275 := position, tokenIndex, depth
-									if buffer[position] != rune('n') {
-										goto l276
-									}
-									position++
-									goto l275
-								l276:
-									position, tokenIndex, depth = position275, tokenIndex275, depth275
-									if buffer[position] != rune('N') {
-										goto l272
-									}
-									position++
-								}
-							l275:
-								{
-									position277, tokenIndex277, depth277 := position, tokenIndex, depth
-									if buffer[position] != rune('d') {
-										goto l278
-									}
-									position++
-									goto l277
-								l278:
-									position, tokenIndex, depth = position277, tokenIndex277, depth277
-									if buffer[position] != rune('D') {
-										goto l272
-									}
-									position++
-								}
-							l277:
-								goto l264
-							l272:
-								position, tokenIndex, depth = position264, tokenIndex264, depth264
-								{
-									position280, tokenIndex280, depth280 := position, tokenIndex, depth
-									if buffer[position] != rune('s') {
-										goto l281
-									}
-									position++
-									goto l280
-								l281:
-									position, tokenIndex, depth = position280, tokenIndex280, depth280
-									if buffer[position] != rune('S') {
-										goto l279
-									}
-									position++
-								}
+							l291:
+								goto l265
 							l280:
-								{
-									position282, tokenIndex282, depth282 := position, tokenIndex, depth
-									if buffer[position] != rune('e') {
-										goto l283
-									}
-									position++
-									goto l282
-								l283:
-									position, tokenIndex, depth = position282, tokenIndex282, depth282
-									if buffer[position] != rune('E') {
-										goto l279
-									}
-									position++
-								}
-							l282:
-								{
-									position284, tokenIndex284, depth284 := position, tokenIndex, depth
-									if buffer[position] != rune('l') {
-										goto l285
-									}
-									position++
-									goto l284
-								l285:
-									position, tokenIndex, depth = position284, tokenIndex284, depth284
-									if buffer[position] != rune('L') {
-										goto l279
-									}
-									position++
-								}
-							l284:
-								{
-									position286, tokenIndex286, depth286 := position, tokenIndex, depth
-									if buffer[position] != rune('e') {
-										goto l287
-									}
-									position++
-									goto l286
-								l287:
-									position, tokenIndex, depth = position286, tokenIndex286, depth286
-									if buffer[position] != rune('E') {
-										goto l279
-									}
-									position++
-								}
-							l286:
-								{
-									position288, tokenIndex288, depth288 := position, tokenIndex, depth
-									if buffer[position] != rune('c') {
-										goto l289
-									}
-									position++
-									goto l288
-								l289:
-									position, tokenIndex, depth = position288, tokenIndex288, depth288
-									if buffer[position] != rune('C') {
-										goto l279
-									}
-									position++
-								}
-							l288:
-								{
-									position290, tokenIndex290, depth290 := position, tokenIndex, depth
-									if buffer[position] != rune('t') {
-										goto l291
-									}
-									position++
-									goto l290
-								l291:
-									position, tokenIndex, depth = position290, tokenIndex290, depth290
-									if buffer[position] != rune('T') {
-										goto l279
-									}
-									position++
-								}
-							l290:
-								goto l264
-							l279:
-								position, tokenIndex, depth = position264, tokenIndex264, depth264
->>>>>>> 3f409005
+								position, tokenIndex, depth = position265, tokenIndex265, depth265
 								{
 									switch buffer[position] {
 									case 'W', 'w':
 										{
-<<<<<<< HEAD
-											position284, tokenIndex284, depth284 := position, tokenIndex, depth
+											position294, tokenIndex294, depth294 := position, tokenIndex, depth
 											if buffer[position] != rune('w') {
-												goto l285
-											}
-											position++
-											goto l284
-										l285:
-											position, tokenIndex, depth = position284, tokenIndex284, depth284
-											if buffer[position] != rune('W') {
-												goto l253
-											}
-											position++
-										}
-									l284:
-										{
-											position286, tokenIndex286, depth286 := position, tokenIndex, depth
-											if buffer[position] != rune('h') {
-												goto l287
-											}
-											position++
-											goto l286
-										l287:
-											position, tokenIndex, depth = position286, tokenIndex286, depth286
-											if buffer[position] != rune('H') {
-												goto l253
-											}
-											position++
-										}
-									l286:
-										{
-											position288, tokenIndex288, depth288 := position, tokenIndex, depth
-											if buffer[position] != rune('e') {
-												goto l289
-											}
-											position++
-											goto l288
-										l289:
-											position, tokenIndex, depth = position288, tokenIndex288, depth288
-											if buffer[position] != rune('E') {
-												goto l253
-											}
-											position++
-										}
-									l288:
-										{
-											position290, tokenIndex290, depth290 := position, tokenIndex, depth
-											if buffer[position] != rune('r') {
-												goto l291
-											}
-											position++
-											goto l290
-										l291:
-											position, tokenIndex, depth = position290, tokenIndex290, depth290
-											if buffer[position] != rune('R') {
-												goto l253
-											}
-											position++
-										}
-									l290:
-										{
-											position292, tokenIndex292, depth292 := position, tokenIndex, depth
-											if buffer[position] != rune('e') {
-												goto l293
-											}
-											position++
-											goto l292
-										l293:
-											position, tokenIndex, depth = position292, tokenIndex292, depth292
-											if buffer[position] != rune('E') {
-												goto l253
-											}
-											position++
-										}
-									l292:
-										break
-									case 'O', 'o':
-										{
-											position294, tokenIndex294, depth294 := position, tokenIndex, depth
-											if buffer[position] != rune('o') {
 												goto l295
 											}
 											position++
 											goto l294
 										l295:
 											position, tokenIndex, depth = position294, tokenIndex294, depth294
-											if buffer[position] != rune('O') {
-												goto l253
+											if buffer[position] != rune('W') {
+												goto l263
 											}
 											position++
 										}
 									l294:
 										{
 											position296, tokenIndex296, depth296 := position, tokenIndex, depth
-											if buffer[position] != rune('r') {
+											if buffer[position] != rune('h') {
 												goto l297
 											}
 											position++
 											goto l296
 										l297:
 											position, tokenIndex, depth = position296, tokenIndex296, depth296
-											if buffer[position] != rune('R') {
-												goto l253
+											if buffer[position] != rune('H') {
+												goto l263
 											}
 											position++
 										}
 									l296:
-										break
-									case 'N', 'n':
 										{
 											position298, tokenIndex298, depth298 := position, tokenIndex, depth
-											if buffer[position] != rune('n') {
+											if buffer[position] != rune('e') {
 												goto l299
 											}
 											position++
 											goto l298
 										l299:
 											position, tokenIndex, depth = position298, tokenIndex298, depth298
-											if buffer[position] != rune('N') {
-												goto l253
+											if buffer[position] != rune('E') {
+												goto l263
 											}
 											position++
 										}
 									l298:
 										{
 											position300, tokenIndex300, depth300 := position, tokenIndex, depth
-											if buffer[position] != rune('o') {
+											if buffer[position] != rune('r') {
 												goto l301
 											}
 											position++
 											goto l300
 										l301:
 											position, tokenIndex, depth = position300, tokenIndex300, depth300
-											if buffer[position] != rune('O') {
-												goto l253
+											if buffer[position] != rune('R') {
+												goto l263
 											}
 											position++
 										}
 									l300:
 										{
 											position302, tokenIndex302, depth302 := position, tokenIndex, depth
-											if buffer[position] != rune('t') {
+											if buffer[position] != rune('e') {
 												goto l303
 											}
 											position++
 											goto l302
 										l303:
 											position, tokenIndex, depth = position302, tokenIndex302, depth302
-											if buffer[position] != rune('T') {
-												goto l253
+											if buffer[position] != rune('E') {
+												goto l263
 											}
 											position++
 										}
 									l302:
 										break
-									case 'M', 'm':
+									case 'O', 'o':
 										{
 											position304, tokenIndex304, depth304 := position, tokenIndex, depth
-											if buffer[position] != rune('m') {
+											if buffer[position] != rune('o') {
 												goto l305
 											}
 											position++
 											goto l304
 										l305:
 											position, tokenIndex, depth = position304, tokenIndex304, depth304
-											if buffer[position] != rune('M') {
-												goto l253
-=======
-											position293, tokenIndex293, depth293 := position, tokenIndex, depth
-											if buffer[position] != rune('w') {
-												goto l294
-											}
-											position++
-											goto l293
-										l294:
-											position, tokenIndex, depth = position293, tokenIndex293, depth293
-											if buffer[position] != rune('W') {
-												goto l262
-											}
-											position++
-										}
-									l293:
-										{
-											position295, tokenIndex295, depth295 := position, tokenIndex, depth
-											if buffer[position] != rune('h') {
-												goto l296
-											}
-											position++
-											goto l295
-										l296:
-											position, tokenIndex, depth = position295, tokenIndex295, depth295
-											if buffer[position] != rune('H') {
-												goto l262
-											}
-											position++
-										}
-									l295:
-										{
-											position297, tokenIndex297, depth297 := position, tokenIndex, depth
-											if buffer[position] != rune('e') {
-												goto l298
-											}
-											position++
-											goto l297
-										l298:
-											position, tokenIndex, depth = position297, tokenIndex297, depth297
-											if buffer[position] != rune('E') {
-												goto l262
-											}
-											position++
-										}
-									l297:
-										{
-											position299, tokenIndex299, depth299 := position, tokenIndex, depth
-											if buffer[position] != rune('r') {
-												goto l300
-											}
-											position++
-											goto l299
-										l300:
-											position, tokenIndex, depth = position299, tokenIndex299, depth299
-											if buffer[position] != rune('R') {
-												goto l262
-											}
-											position++
-										}
-									l299:
-										{
-											position301, tokenIndex301, depth301 := position, tokenIndex, depth
-											if buffer[position] != rune('e') {
-												goto l302
-											}
-											position++
-											goto l301
-										l302:
-											position, tokenIndex, depth = position301, tokenIndex301, depth301
-											if buffer[position] != rune('E') {
-												goto l262
-											}
-											position++
-										}
-									l301:
-										break
-									case 'O', 'o':
-										{
-											position303, tokenIndex303, depth303 := position, tokenIndex, depth
-											if buffer[position] != rune('o') {
-												goto l304
-											}
-											position++
-											goto l303
-										l304:
-											position, tokenIndex, depth = position303, tokenIndex303, depth303
 											if buffer[position] != rune('O') {
-												goto l262
->>>>>>> 3f409005
+												goto l263
 											}
 											position++
 										}
 									l304:
 										{
-<<<<<<< HEAD
 											position306, tokenIndex306, depth306 := position, tokenIndex, depth
-											if buffer[position] != rune('a') {
+											if buffer[position] != rune('r') {
 												goto l307
 											}
 											position++
 											goto l306
 										l307:
 											position, tokenIndex, depth = position306, tokenIndex306, depth306
-											if buffer[position] != rune('A') {
-												goto l253
+											if buffer[position] != rune('R') {
+												goto l263
 											}
 											position++
 										}
 									l306:
+										break
+									case 'N', 'n':
 										{
 											position308, tokenIndex308, depth308 := position, tokenIndex, depth
-											if buffer[position] != rune('t') {
+											if buffer[position] != rune('n') {
 												goto l309
 											}
 											position++
 											goto l308
 										l309:
 											position, tokenIndex, depth = position308, tokenIndex308, depth308
-											if buffer[position] != rune('T') {
-												goto l253
-=======
-											position305, tokenIndex305, depth305 := position, tokenIndex, depth
-											if buffer[position] != rune('r') {
-												goto l306
-											}
-											position++
-											goto l305
-										l306:
-											position, tokenIndex, depth = position305, tokenIndex305, depth305
-											if buffer[position] != rune('R') {
-												goto l262
-											}
-											position++
-										}
-									l305:
-										break
-									case 'N', 'n':
-										{
-											position307, tokenIndex307, depth307 := position, tokenIndex, depth
-											if buffer[position] != rune('n') {
-												goto l308
-											}
-											position++
-											goto l307
-										l308:
-											position, tokenIndex, depth = position307, tokenIndex307, depth307
 											if buffer[position] != rune('N') {
-												goto l262
->>>>>>> 3f409005
+												goto l263
 											}
 											position++
 										}
 									l308:
 										{
-<<<<<<< HEAD
 											position310, tokenIndex310, depth310 := position, tokenIndex, depth
-											if buffer[position] != rune('c') {
+											if buffer[position] != rune('o') {
 												goto l311
 											}
 											position++
 											goto l310
 										l311:
 											position, tokenIndex, depth = position310, tokenIndex310, depth310
-											if buffer[position] != rune('C') {
-												goto l253
-=======
-											position309, tokenIndex309, depth309 := position, tokenIndex, depth
-											if buffer[position] != rune('o') {
-												goto l310
-											}
-											position++
-											goto l309
-										l310:
-											position, tokenIndex, depth = position309, tokenIndex309, depth309
 											if buffer[position] != rune('O') {
-												goto l262
->>>>>>> 3f409005
+												goto l263
 											}
 											position++
 										}
 									l310:
 										{
-<<<<<<< HEAD
 											position312, tokenIndex312, depth312 := position, tokenIndex, depth
-											if buffer[position] != rune('h') {
+											if buffer[position] != rune('t') {
 												goto l313
 											}
 											position++
 											goto l312
 										l313:
 											position, tokenIndex, depth = position312, tokenIndex312, depth312
-											if buffer[position] != rune('H') {
-												goto l253
+											if buffer[position] != rune('T') {
+												goto l263
 											}
 											position++
 										}
 									l312:
+										break
+									case 'M', 'm':
 										{
 											position314, tokenIndex314, depth314 := position, tokenIndex, depth
-											if buffer[position] != rune('e') {
+											if buffer[position] != rune('m') {
 												goto l315
 											}
 											position++
 											goto l314
 										l315:
 											position, tokenIndex, depth = position314, tokenIndex314, depth314
-											if buffer[position] != rune('E') {
-												goto l253
-=======
-											position311, tokenIndex311, depth311 := position, tokenIndex, depth
-											if buffer[position] != rune('t') {
-												goto l312
-											}
-											position++
-											goto l311
-										l312:
-											position, tokenIndex, depth = position311, tokenIndex311, depth311
-											if buffer[position] != rune('T') {
-												goto l262
-											}
-											position++
-										}
-									l311:
-										break
-									case 'M', 'm':
-										{
-											position313, tokenIndex313, depth313 := position, tokenIndex, depth
-											if buffer[position] != rune('m') {
-												goto l314
-											}
-											position++
-											goto l313
-										l314:
-											position, tokenIndex, depth = position313, tokenIndex313, depth313
 											if buffer[position] != rune('M') {
-												goto l262
->>>>>>> 3f409005
+												goto l263
 											}
 											position++
 										}
 									l314:
 										{
-<<<<<<< HEAD
 											position316, tokenIndex316, depth316 := position, tokenIndex, depth
-											if buffer[position] != rune('s') {
+											if buffer[position] != rune('a') {
 												goto l317
 											}
 											position++
 											goto l316
 										l317:
 											position, tokenIndex, depth = position316, tokenIndex316, depth316
-											if buffer[position] != rune('S') {
-												goto l253
+											if buffer[position] != rune('A') {
+												goto l263
 											}
 											position++
 										}
 									l316:
+										{
+											position318, tokenIndex318, depth318 := position, tokenIndex, depth
+											if buffer[position] != rune('t') {
+												goto l319
+											}
+											position++
+											goto l318
+										l319:
+											position, tokenIndex, depth = position318, tokenIndex318, depth318
+											if buffer[position] != rune('T') {
+												goto l263
+											}
+											position++
+										}
+									l318:
+										{
+											position320, tokenIndex320, depth320 := position, tokenIndex, depth
+											if buffer[position] != rune('c') {
+												goto l321
+											}
+											position++
+											goto l320
+										l321:
+											position, tokenIndex, depth = position320, tokenIndex320, depth320
+											if buffer[position] != rune('C') {
+												goto l263
+											}
+											position++
+										}
+									l320:
+										{
+											position322, tokenIndex322, depth322 := position, tokenIndex, depth
+											if buffer[position] != rune('h') {
+												goto l323
+											}
+											position++
+											goto l322
+										l323:
+											position, tokenIndex, depth = position322, tokenIndex322, depth322
+											if buffer[position] != rune('H') {
+												goto l263
+											}
+											position++
+										}
+									l322:
+										{
+											position324, tokenIndex324, depth324 := position, tokenIndex, depth
+											if buffer[position] != rune('e') {
+												goto l325
+											}
+											position++
+											goto l324
+										l325:
+											position, tokenIndex, depth = position324, tokenIndex324, depth324
+											if buffer[position] != rune('E') {
+												goto l263
+											}
+											position++
+										}
+									l324:
+										{
+											position326, tokenIndex326, depth326 := position, tokenIndex, depth
+											if buffer[position] != rune('s') {
+												goto l327
+											}
+											position++
+											goto l326
+										l327:
+											position, tokenIndex, depth = position326, tokenIndex326, depth326
+											if buffer[position] != rune('S') {
+												goto l263
+											}
+											position++
+										}
+									l326:
 										break
 									case 'I', 'i':
 										{
-											position318, tokenIndex318, depth318 := position, tokenIndex, depth
+											position328, tokenIndex328, depth328 := position, tokenIndex, depth
 											if buffer[position] != rune('i') {
-												goto l319
-											}
-											position++
-											goto l318
-										l319:
-											position, tokenIndex, depth = position318, tokenIndex318, depth318
-											if buffer[position] != rune('I') {
-												goto l253
-=======
-											position315, tokenIndex315, depth315 := position, tokenIndex, depth
-											if buffer[position] != rune('a') {
-												goto l316
-											}
-											position++
-											goto l315
-										l316:
-											position, tokenIndex, depth = position315, tokenIndex315, depth315
-											if buffer[position] != rune('A') {
-												goto l262
-											}
-											position++
-										}
-									l315:
-										{
-											position317, tokenIndex317, depth317 := position, tokenIndex, depth
-											if buffer[position] != rune('t') {
-												goto l318
-											}
-											position++
-											goto l317
-										l318:
-											position, tokenIndex, depth = position317, tokenIndex317, depth317
-											if buffer[position] != rune('T') {
-												goto l262
->>>>>>> 3f409005
-											}
-											position++
-										}
-									l318:
-										{
-<<<<<<< HEAD
-											position320, tokenIndex320, depth320 := position, tokenIndex, depth
-											if buffer[position] != rune('n') {
-												goto l321
-											}
-											position++
-											goto l320
-										l321:
-											position, tokenIndex, depth = position320, tokenIndex320, depth320
-											if buffer[position] != rune('N') {
-												goto l253
-											}
-											position++
-										}
-									l320:
-										break
-									case 'G', 'g':
-										{
-											position322, tokenIndex322, depth322 := position, tokenIndex, depth
-											if buffer[position] != rune('g') {
-												goto l323
-											}
-											position++
-											goto l322
-										l323:
-											position, tokenIndex, depth = position322, tokenIndex322, depth322
-											if buffer[position] != rune('G') {
-												goto l253
-=======
-											position319, tokenIndex319, depth319 := position, tokenIndex, depth
-											if buffer[position] != rune('c') {
-												goto l320
-											}
-											position++
-											goto l319
-										l320:
-											position, tokenIndex, depth = position319, tokenIndex319, depth319
-											if buffer[position] != rune('C') {
-												goto l262
-											}
-											position++
-										}
-									l319:
-										{
-											position321, tokenIndex321, depth321 := position, tokenIndex, depth
-											if buffer[position] != rune('h') {
-												goto l322
-											}
-											position++
-											goto l321
-										l322:
-											position, tokenIndex, depth = position321, tokenIndex321, depth321
-											if buffer[position] != rune('H') {
-												goto l262
->>>>>>> 3f409005
-											}
-											position++
-										}
-									l322:
-										{
-<<<<<<< HEAD
-											position324, tokenIndex324, depth324 := position, tokenIndex, depth
-											if buffer[position] != rune('r') {
-												goto l325
-											}
-											position++
-											goto l324
-										l325:
-											position, tokenIndex, depth = position324, tokenIndex324, depth324
-											if buffer[position] != rune('R') {
-												goto l253
-=======
-											position323, tokenIndex323, depth323 := position, tokenIndex, depth
-											if buffer[position] != rune('e') {
-												goto l324
-											}
-											position++
-											goto l323
-										l324:
-											position, tokenIndex, depth = position323, tokenIndex323, depth323
-											if buffer[position] != rune('E') {
-												goto l262
->>>>>>> 3f409005
-											}
-											position++
-										}
-									l324:
-										{
-<<<<<<< HEAD
-											position326, tokenIndex326, depth326 := position, tokenIndex, depth
-											if buffer[position] != rune('o') {
-												goto l327
-											}
-											position++
-											goto l326
-										l327:
-											position, tokenIndex, depth = position326, tokenIndex326, depth326
-											if buffer[position] != rune('O') {
-												goto l253
-											}
-											position++
-										}
-									l326:
-										{
-											position328, tokenIndex328, depth328 := position, tokenIndex, depth
-											if buffer[position] != rune('u') {
 												goto l329
 											}
 											position++
 											goto l328
 										l329:
 											position, tokenIndex, depth = position328, tokenIndex328, depth328
-											if buffer[position] != rune('U') {
-												goto l253
-=======
-											position325, tokenIndex325, depth325 := position, tokenIndex, depth
-											if buffer[position] != rune('s') {
-												goto l326
-											}
-											position++
-											goto l325
-										l326:
-											position, tokenIndex, depth = position325, tokenIndex325, depth325
-											if buffer[position] != rune('S') {
-												goto l262
-											}
-											position++
-										}
-									l325:
-										break
-									case 'I', 'i':
-										{
-											position327, tokenIndex327, depth327 := position, tokenIndex, depth
-											if buffer[position] != rune('i') {
-												goto l328
-											}
-											position++
-											goto l327
-										l328:
-											position, tokenIndex, depth = position327, tokenIndex327, depth327
 											if buffer[position] != rune('I') {
-												goto l262
->>>>>>> 3f409005
+												goto l263
 											}
 											position++
 										}
 									l328:
 										{
-<<<<<<< HEAD
 											position330, tokenIndex330, depth330 := position, tokenIndex, depth
-											if buffer[position] != rune('p') {
+											if buffer[position] != rune('n') {
 												goto l331
 											}
 											position++
 											goto l330
 										l331:
 											position, tokenIndex, depth = position330, tokenIndex330, depth330
-											if buffer[position] != rune('P') {
-												goto l253
-=======
-											position329, tokenIndex329, depth329 := position, tokenIndex, depth
-											if buffer[position] != rune('n') {
-												goto l330
-											}
-											position++
-											goto l329
-										l330:
-											position, tokenIndex, depth = position329, tokenIndex329, depth329
 											if buffer[position] != rune('N') {
-												goto l262
->>>>>>> 3f409005
+												goto l263
 											}
 											position++
 										}
@@ -4292,635 +3081,372 @@
 										break
 									case 'G', 'g':
 										{
-<<<<<<< HEAD
 											position332, tokenIndex332, depth332 := position, tokenIndex, depth
-											if buffer[position] != rune('d') {
+											if buffer[position] != rune('g') {
 												goto l333
 											}
 											position++
 											goto l332
 										l333:
 											position, tokenIndex, depth = position332, tokenIndex332, depth332
-											if buffer[position] != rune('D') {
-												goto l253
-=======
-											position331, tokenIndex331, depth331 := position, tokenIndex, depth
-											if buffer[position] != rune('g') {
-												goto l332
-											}
-											position++
-											goto l331
-										l332:
-											position, tokenIndex, depth = position331, tokenIndex331, depth331
 											if buffer[position] != rune('G') {
-												goto l262
->>>>>>> 3f409005
+												goto l263
 											}
 											position++
 										}
 									l332:
 										{
-<<<<<<< HEAD
 											position334, tokenIndex334, depth334 := position, tokenIndex, depth
-											if buffer[position] != rune('e') {
+											if buffer[position] != rune('r') {
 												goto l335
 											}
 											position++
 											goto l334
 										l335:
 											position, tokenIndex, depth = position334, tokenIndex334, depth334
-											if buffer[position] != rune('E') {
-												goto l253
-=======
-											position333, tokenIndex333, depth333 := position, tokenIndex, depth
-											if buffer[position] != rune('r') {
-												goto l334
-											}
-											position++
-											goto l333
-										l334:
-											position, tokenIndex, depth = position333, tokenIndex333, depth333
 											if buffer[position] != rune('R') {
-												goto l262
->>>>>>> 3f409005
+												goto l263
 											}
 											position++
 										}
 									l334:
 										{
-<<<<<<< HEAD
 											position336, tokenIndex336, depth336 := position, tokenIndex, depth
-											if buffer[position] != rune('s') {
+											if buffer[position] != rune('o') {
 												goto l337
 											}
 											position++
 											goto l336
 										l337:
 											position, tokenIndex, depth = position336, tokenIndex336, depth336
-											if buffer[position] != rune('S') {
-												goto l253
-=======
-											position335, tokenIndex335, depth335 := position, tokenIndex, depth
-											if buffer[position] != rune('o') {
-												goto l336
-											}
-											position++
-											goto l335
-										l336:
-											position, tokenIndex, depth = position335, tokenIndex335, depth335
 											if buffer[position] != rune('O') {
-												goto l262
->>>>>>> 3f409005
+												goto l263
 											}
 											position++
 										}
 									l336:
 										{
-<<<<<<< HEAD
 											position338, tokenIndex338, depth338 := position, tokenIndex, depth
-											if buffer[position] != rune('c') {
+											if buffer[position] != rune('u') {
 												goto l339
 											}
 											position++
 											goto l338
 										l339:
 											position, tokenIndex, depth = position338, tokenIndex338, depth338
-											if buffer[position] != rune('C') {
-												goto l253
-=======
-											position337, tokenIndex337, depth337 := position, tokenIndex, depth
-											if buffer[position] != rune('u') {
-												goto l338
-											}
-											position++
-											goto l337
-										l338:
-											position, tokenIndex, depth = position337, tokenIndex337, depth337
 											if buffer[position] != rune('U') {
-												goto l262
->>>>>>> 3f409005
+												goto l263
 											}
 											position++
 										}
 									l338:
 										{
-<<<<<<< HEAD
 											position340, tokenIndex340, depth340 := position, tokenIndex, depth
-											if buffer[position] != rune('r') {
+											if buffer[position] != rune('p') {
 												goto l341
 											}
 											position++
 											goto l340
 										l341:
 											position, tokenIndex, depth = position340, tokenIndex340, depth340
-											if buffer[position] != rune('R') {
-												goto l253
+											if buffer[position] != rune('P') {
+												goto l263
 											}
 											position++
 										}
 									l340:
+										break
+									case 'D', 'd':
 										{
 											position342, tokenIndex342, depth342 := position, tokenIndex, depth
-											if buffer[position] != rune('i') {
+											if buffer[position] != rune('d') {
 												goto l343
 											}
 											position++
 											goto l342
 										l343:
 											position, tokenIndex, depth = position342, tokenIndex342, depth342
-											if buffer[position] != rune('I') {
-												goto l253
-=======
-											position339, tokenIndex339, depth339 := position, tokenIndex, depth
-											if buffer[position] != rune('p') {
-												goto l340
-											}
-											position++
-											goto l339
-										l340:
-											position, tokenIndex, depth = position339, tokenIndex339, depth339
-											if buffer[position] != rune('P') {
-												goto l262
-											}
-											position++
-										}
-									l339:
-										break
-									case 'D', 'd':
-										{
-											position341, tokenIndex341, depth341 := position, tokenIndex, depth
-											if buffer[position] != rune('d') {
-												goto l342
-											}
-											position++
-											goto l341
-										l342:
-											position, tokenIndex, depth = position341, tokenIndex341, depth341
 											if buffer[position] != rune('D') {
-												goto l262
->>>>>>> 3f409005
+												goto l263
 											}
 											position++
 										}
 									l342:
 										{
-<<<<<<< HEAD
 											position344, tokenIndex344, depth344 := position, tokenIndex, depth
-											if buffer[position] != rune('b') {
+											if buffer[position] != rune('e') {
 												goto l345
 											}
 											position++
 											goto l344
 										l345:
 											position, tokenIndex, depth = position344, tokenIndex344, depth344
-											if buffer[position] != rune('B') {
-												goto l253
-=======
-											position343, tokenIndex343, depth343 := position, tokenIndex, depth
-											if buffer[position] != rune('e') {
-												goto l344
-											}
-											position++
-											goto l343
-										l344:
-											position, tokenIndex, depth = position343, tokenIndex343, depth343
 											if buffer[position] != rune('E') {
-												goto l262
->>>>>>> 3f409005
+												goto l263
 											}
 											position++
 										}
 									l344:
 										{
-<<<<<<< HEAD
 											position346, tokenIndex346, depth346 := position, tokenIndex, depth
-											if buffer[position] != rune('e') {
+											if buffer[position] != rune('s') {
 												goto l347
 											}
 											position++
 											goto l346
 										l347:
 											position, tokenIndex, depth = position346, tokenIndex346, depth346
-											if buffer[position] != rune('E') {
-												goto l253
+											if buffer[position] != rune('S') {
+												goto l263
 											}
 											position++
 										}
 									l346:
+										{
+											position348, tokenIndex348, depth348 := position, tokenIndex, depth
+											if buffer[position] != rune('c') {
+												goto l349
+											}
+											position++
+											goto l348
+										l349:
+											position, tokenIndex, depth = position348, tokenIndex348, depth348
+											if buffer[position] != rune('C') {
+												goto l263
+											}
+											position++
+										}
+									l348:
+										{
+											position350, tokenIndex350, depth350 := position, tokenIndex, depth
+											if buffer[position] != rune('r') {
+												goto l351
+											}
+											position++
+											goto l350
+										l351:
+											position, tokenIndex, depth = position350, tokenIndex350, depth350
+											if buffer[position] != rune('R') {
+												goto l263
+											}
+											position++
+										}
+									l350:
+										{
+											position352, tokenIndex352, depth352 := position, tokenIndex, depth
+											if buffer[position] != rune('i') {
+												goto l353
+											}
+											position++
+											goto l352
+										l353:
+											position, tokenIndex, depth = position352, tokenIndex352, depth352
+											if buffer[position] != rune('I') {
+												goto l263
+											}
+											position++
+										}
+									l352:
+										{
+											position354, tokenIndex354, depth354 := position, tokenIndex, depth
+											if buffer[position] != rune('b') {
+												goto l355
+											}
+											position++
+											goto l354
+										l355:
+											position, tokenIndex, depth = position354, tokenIndex354, depth354
+											if buffer[position] != rune('B') {
+												goto l263
+											}
+											position++
+										}
+									l354:
+										{
+											position356, tokenIndex356, depth356 := position, tokenIndex, depth
+											if buffer[position] != rune('e') {
+												goto l357
+											}
+											position++
+											goto l356
+										l357:
+											position, tokenIndex, depth = position356, tokenIndex356, depth356
+											if buffer[position] != rune('E') {
+												goto l263
+											}
+											position++
+										}
+									l356:
 										break
 									case 'B', 'b':
 										{
-											position348, tokenIndex348, depth348 := position, tokenIndex, depth
+											position358, tokenIndex358, depth358 := position, tokenIndex, depth
 											if buffer[position] != rune('b') {
-												goto l349
-											}
-											position++
-											goto l348
-										l349:
-											position, tokenIndex, depth = position348, tokenIndex348, depth348
+												goto l359
+											}
+											position++
+											goto l358
+										l359:
+											position, tokenIndex, depth = position358, tokenIndex358, depth358
 											if buffer[position] != rune('B') {
-												goto l253
-=======
-											position345, tokenIndex345, depth345 := position, tokenIndex, depth
-											if buffer[position] != rune('s') {
-												goto l346
-											}
-											position++
-											goto l345
-										l346:
-											position, tokenIndex, depth = position345, tokenIndex345, depth345
-											if buffer[position] != rune('S') {
-												goto l262
+												goto l263
 											}
 											position++
 										}
-									l345:
+									l358:
 										{
-											position347, tokenIndex347, depth347 := position, tokenIndex, depth
-											if buffer[position] != rune('c') {
-												goto l348
-											}
-											position++
-											goto l347
-										l348:
-											position, tokenIndex, depth = position347, tokenIndex347, depth347
-											if buffer[position] != rune('C') {
-												goto l262
->>>>>>> 3f409005
+											position360, tokenIndex360, depth360 := position, tokenIndex, depth
+											if buffer[position] != rune('y') {
+												goto l361
+											}
+											position++
+											goto l360
+										l361:
+											position, tokenIndex, depth = position360, tokenIndex360, depth360
+											if buffer[position] != rune('Y') {
+												goto l263
 											}
 											position++
 										}
-									l348:
-										{
-<<<<<<< HEAD
-											position350, tokenIndex350, depth350 := position, tokenIndex, depth
-											if buffer[position] != rune('y') {
-												goto l351
-											}
-											position++
-											goto l350
-										l351:
-											position, tokenIndex, depth = position350, tokenIndex350, depth350
-											if buffer[position] != rune('Y') {
-												goto l253
-											}
-											position++
-										}
-									l350:
+									l360:
 										break
 									case 'A', 'a':
 										{
-											position352, tokenIndex352, depth352 := position, tokenIndex, depth
+											position362, tokenIndex362, depth362 := position, tokenIndex, depth
 											if buffer[position] != rune('a') {
-												goto l353
-											}
-											position++
-											goto l352
-										l353:
-											position, tokenIndex, depth = position352, tokenIndex352, depth352
+												goto l363
+											}
+											position++
+											goto l362
+										l363:
+											position, tokenIndex, depth = position362, tokenIndex362, depth362
 											if buffer[position] != rune('A') {
-												goto l253
-=======
-											position349, tokenIndex349, depth349 := position, tokenIndex, depth
-											if buffer[position] != rune('r') {
-												goto l350
-											}
-											position++
-											goto l349
-										l350:
-											position, tokenIndex, depth = position349, tokenIndex349, depth349
-											if buffer[position] != rune('R') {
-												goto l262
+												goto l263
 											}
 											position++
 										}
-									l349:
+									l362:
 										{
-											position351, tokenIndex351, depth351 := position, tokenIndex, depth
-											if buffer[position] != rune('i') {
-												goto l352
-											}
-											position++
-											goto l351
-										l352:
-											position, tokenIndex, depth = position351, tokenIndex351, depth351
-											if buffer[position] != rune('I') {
-												goto l262
->>>>>>> 3f409005
+											position364, tokenIndex364, depth364 := position, tokenIndex, depth
+											if buffer[position] != rune('s') {
+												goto l365
+											}
+											position++
+											goto l364
+										l365:
+											position, tokenIndex, depth = position364, tokenIndex364, depth364
+											if buffer[position] != rune('S') {
+												goto l263
 											}
 											position++
 										}
-									l352:
-										{
-<<<<<<< HEAD
-											position354, tokenIndex354, depth354 := position, tokenIndex, depth
-											if buffer[position] != rune('s') {
-												goto l355
-											}
-											position++
-											goto l354
-										l355:
-											position, tokenIndex, depth = position354, tokenIndex354, depth354
-											if buffer[position] != rune('S') {
-												goto l253
-											}
-											position++
-										}
-									l354:
+									l364:
 										break
 									default:
 										if !_rules[rulePROPERTY_KEY]() {
-											goto l253
-=======
-											position353, tokenIndex353, depth353 := position, tokenIndex, depth
-											if buffer[position] != rune('b') {
-												goto l354
-											}
-											position++
-											goto l353
-										l354:
-											position, tokenIndex, depth = position353, tokenIndex353, depth353
-											if buffer[position] != rune('B') {
-												goto l262
-											}
-											position++
-										}
-									l353:
-										{
-											position355, tokenIndex355, depth355 := position, tokenIndex, depth
-											if buffer[position] != rune('e') {
-												goto l356
-											}
-											position++
-											goto l355
-										l356:
-											position, tokenIndex, depth = position355, tokenIndex355, depth355
-											if buffer[position] != rune('E') {
-												goto l262
-											}
-											position++
-										}
-									l355:
-										break
-									case 'B', 'b':
-										{
-											position357, tokenIndex357, depth357 := position, tokenIndex, depth
-											if buffer[position] != rune('b') {
-												goto l358
-											}
-											position++
-											goto l357
-										l358:
-											position, tokenIndex, depth = position357, tokenIndex357, depth357
-											if buffer[position] != rune('B') {
-												goto l262
-											}
-											position++
-										}
-									l357:
-										{
-											position359, tokenIndex359, depth359 := position, tokenIndex, depth
-											if buffer[position] != rune('y') {
-												goto l360
-											}
-											position++
-											goto l359
-										l360:
-											position, tokenIndex, depth = position359, tokenIndex359, depth359
-											if buffer[position] != rune('Y') {
-												goto l262
-											}
-											position++
-										}
-									l359:
-										break
-									case 'A', 'a':
-										{
-											position361, tokenIndex361, depth361 := position, tokenIndex, depth
-											if buffer[position] != rune('a') {
-												goto l362
-											}
-											position++
-											goto l361
-										l362:
-											position, tokenIndex, depth = position361, tokenIndex361, depth361
-											if buffer[position] != rune('A') {
-												goto l262
-											}
-											position++
-										}
-									l361:
-										{
-											position363, tokenIndex363, depth363 := position, tokenIndex, depth
-											if buffer[position] != rune('s') {
-												goto l364
-											}
-											position++
-											goto l363
-										l364:
-											position, tokenIndex, depth = position363, tokenIndex363, depth363
-											if buffer[position] != rune('S') {
-												goto l262
-											}
-											position++
-										}
-									l363:
-										break
-									default:
-										if !_rules[rulePROPERTY_KEY]() {
-											goto l262
->>>>>>> 3f409005
+											goto l263
 										}
 										break
 									}
 								}
 
 							}
-<<<<<<< HEAD
-						l255:
+						l265:
 							depth--
-							add(ruleKEYWORD, position254)
-						}
-						{
-							position356, tokenIndex356, depth356 := position, tokenIndex, depth
+							add(ruleKEYWORD, position264)
+						}
+						{
+							position366, tokenIndex366, depth366 := position, tokenIndex, depth
 							if !_rules[ruleID_CONT]() {
-								goto l356
-							}
-							goto l253
-						l356:
-							position, tokenIndex, depth = position356, tokenIndex356, depth356
-						}
-						goto l247
-					l253:
-						position, tokenIndex, depth = position253, tokenIndex253, depth253
+								goto l366
+							}
+							goto l263
+						l366:
+							position, tokenIndex, depth = position366, tokenIndex366, depth366
+						}
+						goto l257
+					l263:
+						position, tokenIndex, depth = position263, tokenIndex263, depth263
 					}
 					if !_rules[ruleID_SEGMENT]() {
-						goto l247
-					}
-				l357:
+						goto l257
+					}
+				l367:
 					{
-						position358, tokenIndex358, depth358 := position, tokenIndex, depth
+						position368, tokenIndex368, depth368 := position, tokenIndex, depth
 						if buffer[position] != rune('.') {
-							goto l358
+							goto l368
 						}
 						position++
 						if !_rules[ruleID_SEGMENT]() {
-							goto l358
-						}
-						goto l357
-					l358:
-						position, tokenIndex, depth = position358, tokenIndex358, depth358
-					}
-				}
-			l249:
+							goto l368
+						}
+						goto l367
+					l368:
+						position, tokenIndex, depth = position368, tokenIndex368, depth368
+					}
+				}
+			l259:
 				depth--
-				add(ruleIDENTIFIER, position248)
+				add(ruleIDENTIFIER, position258)
 			}
 			return true
-		l247:
-			position, tokenIndex, depth = position247, tokenIndex247, depth247
-=======
-						l264:
-							depth--
-							add(ruleKEYWORD, position263)
-						}
-						{
-							position365, tokenIndex365, depth365 := position, tokenIndex, depth
-							if !_rules[ruleID_CONT]() {
-								goto l365
-							}
-							goto l262
-						l365:
-							position, tokenIndex, depth = position365, tokenIndex365, depth365
-						}
-						goto l256
-					l262:
-						position, tokenIndex, depth = position262, tokenIndex262, depth262
-					}
-					if !_rules[ruleID_SEGMENT]() {
-						goto l256
-					}
-				l366:
-					{
-						position367, tokenIndex367, depth367 := position, tokenIndex, depth
-						if buffer[position] != rune('.') {
-							goto l367
-						}
-						position++
-						if !_rules[ruleID_SEGMENT]() {
-							goto l367
-						}
-						goto l366
-					l367:
-						position, tokenIndex, depth = position367, tokenIndex367, depth367
-					}
-				}
-			l258:
-				depth--
-				add(ruleIDENTIFIER, position257)
-			}
-			return true
-		l256:
-			position, tokenIndex, depth = position256, tokenIndex256, depth256
->>>>>>> 3f409005
+		l257:
+			position, tokenIndex, depth = position257, tokenIndex257, depth257
 			return false
 		},
 		/* 27 TIMESTAMP <- <((&('N' | 'n') <(('n' / 'N') ('o' / 'O') ('w' / 'W'))>) | (&('"' | '\'') STRING) | (&('-' | '0' | '1' | '2' | '3' | '4' | '5' | '6' | '7' | '8' | '9') <(NUMBER ([a-z] / [A-Z])?)>))> */
 		nil,
 		/* 28 ID_SEGMENT <- <(ID_START ID_CONT*)> */
 		func() bool {
-<<<<<<< HEAD
-			position360, tokenIndex360, depth360 := position, tokenIndex, depth
+			position370, tokenIndex370, depth370 := position, tokenIndex, depth
 			{
-				position361 := position
+				position371 := position
 				depth++
 				if !_rules[ruleID_START]() {
-					goto l360
-				}
-			l362:
+					goto l370
+				}
+			l372:
 				{
-					position363, tokenIndex363, depth363 := position, tokenIndex, depth
+					position373, tokenIndex373, depth373 := position, tokenIndex, depth
 					if !_rules[ruleID_CONT]() {
-						goto l363
-					}
-					goto l362
-				l363:
-					position, tokenIndex, depth = position363, tokenIndex363, depth363
+						goto l373
+					}
+					goto l372
+				l373:
+					position, tokenIndex, depth = position373, tokenIndex373, depth373
 				}
 				depth--
-				add(ruleID_SEGMENT, position361)
+				add(ruleID_SEGMENT, position371)
 			}
 			return true
-		l360:
-			position, tokenIndex, depth = position360, tokenIndex360, depth360
-=======
-			position369, tokenIndex369, depth369 := position, tokenIndex, depth
-			{
-				position370 := position
-				depth++
-				if !_rules[ruleID_START]() {
-					goto l369
-				}
-			l371:
-				{
-					position372, tokenIndex372, depth372 := position, tokenIndex, depth
-					if !_rules[ruleID_CONT]() {
-						goto l372
-					}
-					goto l371
-				l372:
-					position, tokenIndex, depth = position372, tokenIndex372, depth372
-				}
-				depth--
-				add(ruleID_SEGMENT, position370)
-			}
-			return true
-		l369:
-			position, tokenIndex, depth = position369, tokenIndex369, depth369
->>>>>>> 3f409005
+		l370:
+			position, tokenIndex, depth = position370, tokenIndex370, depth370
 			return false
 		},
 		/* 29 ID_START <- <((&('_') '_') | (&('A' | 'B' | 'C' | 'D' | 'E' | 'F' | 'G' | 'H' | 'I' | 'J' | 'K' | 'L' | 'M' | 'N' | 'O' | 'P' | 'Q' | 'R' | 'S' | 'T' | 'U' | 'V' | 'W' | 'X' | 'Y' | 'Z') [A-Z]) | (&('a' | 'b' | 'c' | 'd' | 'e' | 'f' | 'g' | 'h' | 'i' | 'j' | 'k' | 'l' | 'm' | 'n' | 'o' | 'p' | 'q' | 'r' | 's' | 't' | 'u' | 'v' | 'w' | 'x' | 'y' | 'z') [a-z]))> */
 		func() bool {
-<<<<<<< HEAD
-			position364, tokenIndex364, depth364 := position, tokenIndex, depth
+			position374, tokenIndex374, depth374 := position, tokenIndex, depth
 			{
-				position365 := position
-=======
-			position373, tokenIndex373, depth373 := position, tokenIndex, depth
-			{
-				position374 := position
->>>>>>> 3f409005
+				position375 := position
 				depth++
 				{
 					switch buffer[position] {
 					case '_':
 						if buffer[position] != rune('_') {
-<<<<<<< HEAD
-							goto l364
-=======
-							goto l373
->>>>>>> 3f409005
+							goto l374
 						}
 						position++
 						break
 					case 'A', 'B', 'C', 'D', 'E', 'F', 'G', 'H', 'I', 'J', 'K', 'L', 'M', 'N', 'O', 'P', 'Q', 'R', 'S', 'T', 'U', 'V', 'W', 'X', 'Y', 'Z':
 						if c := buffer[position]; c < rune('A') || c > rune('Z') {
-<<<<<<< HEAD
-							goto l364
-=======
-							goto l373
->>>>>>> 3f409005
+							goto l374
 						}
 						position++
 						break
 					default:
 						if c := buffer[position]; c < rune('a') || c > rune('z') {
-<<<<<<< HEAD
-							goto l364
-=======
-							goto l373
->>>>>>> 3f409005
+							goto l374
 						}
 						position++
 						break
@@ -4928,342 +3454,225 @@
 				}
 
 				depth--
-<<<<<<< HEAD
-				add(ruleID_START, position365)
+				add(ruleID_START, position375)
 			}
 			return true
-		l364:
-			position, tokenIndex, depth = position364, tokenIndex364, depth364
-=======
-				add(ruleID_START, position374)
-			}
-			return true
-		l373:
-			position, tokenIndex, depth = position373, tokenIndex373, depth373
->>>>>>> 3f409005
+		l374:
+			position, tokenIndex, depth = position374, tokenIndex374, depth374
 			return false
 		},
 		/* 30 ID_CONT <- <(ID_START / [0-9])> */
 		func() bool {
-<<<<<<< HEAD
-			position367, tokenIndex367, depth367 := position, tokenIndex, depth
+			position377, tokenIndex377, depth377 := position, tokenIndex, depth
 			{
-				position368 := position
+				position378 := position
 				depth++
 				{
-					position369, tokenIndex369, depth369 := position, tokenIndex, depth
+					position379, tokenIndex379, depth379 := position, tokenIndex, depth
 					if !_rules[ruleID_START]() {
-						goto l370
-					}
-					goto l369
-				l370:
-					position, tokenIndex, depth = position369, tokenIndex369, depth369
+						goto l380
+					}
+					goto l379
+				l380:
+					position, tokenIndex, depth = position379, tokenIndex379, depth379
 					if c := buffer[position]; c < rune('0') || c > rune('9') {
-						goto l367
+						goto l377
 					}
 					position++
 				}
-			l369:
+			l379:
 				depth--
-				add(ruleID_CONT, position368)
+				add(ruleID_CONT, position378)
 			}
 			return true
-		l367:
-			position, tokenIndex, depth = position367, tokenIndex367, depth367
-=======
-			position376, tokenIndex376, depth376 := position, tokenIndex, depth
-			{
-				position377 := position
-				depth++
-				{
-					position378, tokenIndex378, depth378 := position, tokenIndex, depth
-					if !_rules[ruleID_START]() {
-						goto l379
-					}
-					goto l378
-				l379:
-					position, tokenIndex, depth = position378, tokenIndex378, depth378
-					if c := buffer[position]; c < rune('0') || c > rune('9') {
-						goto l376
-					}
-					position++
-				}
-			l378:
-				depth--
-				add(ruleID_CONT, position377)
-			}
-			return true
-		l376:
-			position, tokenIndex, depth = position376, tokenIndex376, depth376
->>>>>>> 3f409005
+		l377:
+			position, tokenIndex, depth = position377, tokenIndex377, depth377
 			return false
 		},
 		/* 31 PROPERTY_KEY <- <((&('S' | 's') (<(('s' / 'S') ('a' / 'A') ('m' / 'M') ('p' / 'P') ('l' / 'L') ('e' / 'E'))> __ (('b' / 'B') ('y' / 'Y')))) | (&('R' | 'r') <(('r' / 'R') ('e' / 'E') ('s' / 'S') ('o' / 'O') ('l' / 'L') ('u' / 'U') ('t' / 'T') ('i' / 'I') ('o' / 'O') ('n' / 'N'))>) | (&('T' | 't') <(('t' / 'T') ('o' / 'O'))>) | (&('F' | 'f') <(('f' / 'F') ('r' / 'R') ('o' / 'O') ('m' / 'M'))>))> */
 		func() bool {
-<<<<<<< HEAD
-			position371, tokenIndex371, depth371 := position, tokenIndex, depth
+			position381, tokenIndex381, depth381 := position, tokenIndex, depth
 			{
-				position372 := position
-=======
-			position380, tokenIndex380, depth380 := position, tokenIndex, depth
-			{
-				position381 := position
->>>>>>> 3f409005
+				position382 := position
 				depth++
 				{
 					switch buffer[position] {
 					case 'S', 's':
 						{
-<<<<<<< HEAD
-							position374 := position
+							position384 := position
 							depth++
 							{
-								position375, tokenIndex375, depth375 := position, tokenIndex, depth
+								position385, tokenIndex385, depth385 := position, tokenIndex, depth
 								if buffer[position] != rune('s') {
-									goto l376
-								}
-								position++
-								goto l375
-							l376:
-								position, tokenIndex, depth = position375, tokenIndex375, depth375
-								if buffer[position] != rune('S') {
-									goto l371
-								}
-								position++
-							}
-						l375:
-							{
-								position377, tokenIndex377, depth377 := position, tokenIndex, depth
-								if buffer[position] != rune('a') {
-									goto l378
-								}
-								position++
-								goto l377
-							l378:
-								position, tokenIndex, depth = position377, tokenIndex377, depth377
-								if buffer[position] != rune('A') {
-									goto l371
-								}
-								position++
-							}
-						l377:
-							{
-								position379, tokenIndex379, depth379 := position, tokenIndex, depth
-								if buffer[position] != rune('m') {
-									goto l380
-								}
-								position++
-								goto l379
-							l380:
-								position, tokenIndex, depth = position379, tokenIndex379, depth379
-								if buffer[position] != rune('M') {
-									goto l371
-								}
-								position++
-							}
-						l379:
-							{
-								position381, tokenIndex381, depth381 := position, tokenIndex, depth
-								if buffer[position] != rune('p') {
-									goto l382
-								}
-								position++
-								goto l381
-							l382:
-								position, tokenIndex, depth = position381, tokenIndex381, depth381
-								if buffer[position] != rune('P') {
-									goto l371
-								}
-								position++
-							}
-						l381:
-							{
-								position383, tokenIndex383, depth383 := position, tokenIndex, depth
-								if buffer[position] != rune('l') {
-									goto l384
-								}
-								position++
-								goto l383
-							l384:
-								position, tokenIndex, depth = position383, tokenIndex383, depth383
-								if buffer[position] != rune('L') {
-									goto l371
-								}
-								position++
-							}
-						l383:
-							{
-								position385, tokenIndex385, depth385 := position, tokenIndex, depth
-								if buffer[position] != rune('e') {
 									goto l386
 								}
 								position++
 								goto l385
 							l386:
 								position, tokenIndex, depth = position385, tokenIndex385, depth385
+								if buffer[position] != rune('S') {
+									goto l381
+								}
+								position++
+							}
+						l385:
+							{
+								position387, tokenIndex387, depth387 := position, tokenIndex, depth
+								if buffer[position] != rune('a') {
+									goto l388
+								}
+								position++
+								goto l387
+							l388:
+								position, tokenIndex, depth = position387, tokenIndex387, depth387
+								if buffer[position] != rune('A') {
+									goto l381
+								}
+								position++
+							}
+						l387:
+							{
+								position389, tokenIndex389, depth389 := position, tokenIndex, depth
+								if buffer[position] != rune('m') {
+									goto l390
+								}
+								position++
+								goto l389
+							l390:
+								position, tokenIndex, depth = position389, tokenIndex389, depth389
+								if buffer[position] != rune('M') {
+									goto l381
+								}
+								position++
+							}
+						l389:
+							{
+								position391, tokenIndex391, depth391 := position, tokenIndex, depth
+								if buffer[position] != rune('p') {
+									goto l392
+								}
+								position++
+								goto l391
+							l392:
+								position, tokenIndex, depth = position391, tokenIndex391, depth391
+								if buffer[position] != rune('P') {
+									goto l381
+								}
+								position++
+							}
+						l391:
+							{
+								position393, tokenIndex393, depth393 := position, tokenIndex, depth
+								if buffer[position] != rune('l') {
+									goto l394
+								}
+								position++
+								goto l393
+							l394:
+								position, tokenIndex, depth = position393, tokenIndex393, depth393
+								if buffer[position] != rune('L') {
+									goto l381
+								}
+								position++
+							}
+						l393:
+							{
+								position395, tokenIndex395, depth395 := position, tokenIndex, depth
+								if buffer[position] != rune('e') {
+									goto l396
+								}
+								position++
+								goto l395
+							l396:
+								position, tokenIndex, depth = position395, tokenIndex395, depth395
 								if buffer[position] != rune('E') {
-									goto l371
-								}
-								position++
-							}
-						l385:
+									goto l381
+								}
+								position++
+							}
+						l395:
 							depth--
-							add(rulePegText, position374)
+							add(rulePegText, position384)
 						}
 						if !_rules[rule__]() {
-							goto l371
-						}
-						{
-							position387, tokenIndex387, depth387 := position, tokenIndex, depth
+							goto l381
+						}
+						{
+							position397, tokenIndex397, depth397 := position, tokenIndex, depth
 							if buffer[position] != rune('b') {
-								goto l388
-							}
-							position++
-							goto l387
-						l388:
-							position, tokenIndex, depth = position387, tokenIndex387, depth387
+								goto l398
+							}
+							position++
+							goto l397
+						l398:
+							position, tokenIndex, depth = position397, tokenIndex397, depth397
 							if buffer[position] != rune('B') {
-								goto l371
-							}
-							position++
-						}
-					l387:
-						{
-							position389, tokenIndex389, depth389 := position, tokenIndex, depth
+								goto l381
+							}
+							position++
+						}
+					l397:
+						{
+							position399, tokenIndex399, depth399 := position, tokenIndex, depth
 							if buffer[position] != rune('y') {
-								goto l390
-							}
-							position++
-							goto l389
-						l390:
-							position, tokenIndex, depth = position389, tokenIndex389, depth389
+								goto l400
+							}
+							position++
+							goto l399
+						l400:
+							position, tokenIndex, depth = position399, tokenIndex399, depth399
 							if buffer[position] != rune('Y') {
-								goto l371
-							}
-							position++
-						}
-					l389:
+								goto l381
+							}
+							position++
+						}
+					l399:
 						break
 					case 'R', 'r':
 						{
-							position391 := position
+							position401 := position
 							depth++
 							{
-								position392, tokenIndex392, depth392 := position, tokenIndex, depth
+								position402, tokenIndex402, depth402 := position, tokenIndex, depth
 								if buffer[position] != rune('r') {
-									goto l393
-								}
-								position++
-								goto l392
-							l393:
-								position, tokenIndex, depth = position392, tokenIndex392, depth392
-								if buffer[position] != rune('R') {
-									goto l371
-								}
-								position++
-							}
-						l392:
-							{
-								position394, tokenIndex394, depth394 := position, tokenIndex, depth
-								if buffer[position] != rune('e') {
-									goto l395
-								}
-								position++
-								goto l394
-							l395:
-								position, tokenIndex, depth = position394, tokenIndex394, depth394
-								if buffer[position] != rune('E') {
-									goto l371
-								}
-								position++
-							}
-						l394:
-							{
-								position396, tokenIndex396, depth396 := position, tokenIndex, depth
-								if buffer[position] != rune('s') {
-									goto l397
-								}
-								position++
-								goto l396
-							l397:
-								position, tokenIndex, depth = position396, tokenIndex396, depth396
-								if buffer[position] != rune('S') {
-									goto l371
-								}
-								position++
-							}
-						l396:
-							{
-								position398, tokenIndex398, depth398 := position, tokenIndex, depth
-								if buffer[position] != rune('o') {
-									goto l399
-								}
-								position++
-								goto l398
-							l399:
-								position, tokenIndex, depth = position398, tokenIndex398, depth398
-								if buffer[position] != rune('O') {
-									goto l371
-								}
-								position++
-							}
-						l398:
-							{
-								position400, tokenIndex400, depth400 := position, tokenIndex, depth
-								if buffer[position] != rune('l') {
-									goto l401
-								}
-								position++
-								goto l400
-							l401:
-								position, tokenIndex, depth = position400, tokenIndex400, depth400
-								if buffer[position] != rune('L') {
-									goto l371
-								}
-								position++
-							}
-						l400:
-							{
-								position402, tokenIndex402, depth402 := position, tokenIndex, depth
-								if buffer[position] != rune('u') {
 									goto l403
 								}
 								position++
 								goto l402
 							l403:
 								position, tokenIndex, depth = position402, tokenIndex402, depth402
-								if buffer[position] != rune('U') {
-									goto l371
+								if buffer[position] != rune('R') {
+									goto l381
 								}
 								position++
 							}
 						l402:
 							{
 								position404, tokenIndex404, depth404 := position, tokenIndex, depth
-								if buffer[position] != rune('t') {
+								if buffer[position] != rune('e') {
 									goto l405
 								}
 								position++
 								goto l404
 							l405:
 								position, tokenIndex, depth = position404, tokenIndex404, depth404
-								if buffer[position] != rune('T') {
-									goto l371
+								if buffer[position] != rune('E') {
+									goto l381
 								}
 								position++
 							}
 						l404:
 							{
 								position406, tokenIndex406, depth406 := position, tokenIndex, depth
-								if buffer[position] != rune('i') {
+								if buffer[position] != rune('s') {
 									goto l407
 								}
 								position++
 								goto l406
 							l407:
 								position, tokenIndex, depth = position406, tokenIndex406, depth406
-								if buffer[position] != rune('I') {
-									goto l371
+								if buffer[position] != rune('S') {
+									goto l381
 								}
 								position++
 							}
@@ -5278,544 +3687,220 @@
 							l409:
 								position, tokenIndex, depth = position408, tokenIndex408, depth408
 								if buffer[position] != rune('O') {
-									goto l371
+									goto l381
 								}
 								position++
 							}
 						l408:
 							{
 								position410, tokenIndex410, depth410 := position, tokenIndex, depth
-								if buffer[position] != rune('n') {
+								if buffer[position] != rune('l') {
 									goto l411
 								}
 								position++
 								goto l410
 							l411:
 								position, tokenIndex, depth = position410, tokenIndex410, depth410
-								if buffer[position] != rune('N') {
-									goto l371
+								if buffer[position] != rune('L') {
+									goto l381
 								}
 								position++
 							}
 						l410:
-							depth--
-							add(rulePegText, position391)
-=======
-							position383 := position
-							depth++
-							{
-								position384, tokenIndex384, depth384 := position, tokenIndex, depth
-								if buffer[position] != rune('s') {
-									goto l385
-								}
-								position++
-								goto l384
-							l385:
-								position, tokenIndex, depth = position384, tokenIndex384, depth384
-								if buffer[position] != rune('S') {
-									goto l380
-								}
-								position++
-							}
-						l384:
-							{
-								position386, tokenIndex386, depth386 := position, tokenIndex, depth
-								if buffer[position] != rune('a') {
-									goto l387
-								}
-								position++
-								goto l386
-							l387:
-								position, tokenIndex, depth = position386, tokenIndex386, depth386
-								if buffer[position] != rune('A') {
-									goto l380
-								}
-								position++
-							}
-						l386:
-							{
-								position388, tokenIndex388, depth388 := position, tokenIndex, depth
-								if buffer[position] != rune('m') {
-									goto l389
-								}
-								position++
-								goto l388
-							l389:
-								position, tokenIndex, depth = position388, tokenIndex388, depth388
-								if buffer[position] != rune('M') {
-									goto l380
-								}
-								position++
-							}
-						l388:
-							{
-								position390, tokenIndex390, depth390 := position, tokenIndex, depth
-								if buffer[position] != rune('p') {
-									goto l391
-								}
-								position++
-								goto l390
-							l391:
-								position, tokenIndex, depth = position390, tokenIndex390, depth390
-								if buffer[position] != rune('P') {
-									goto l380
-								}
-								position++
-							}
-						l390:
-							{
-								position392, tokenIndex392, depth392 := position, tokenIndex, depth
-								if buffer[position] != rune('l') {
-									goto l393
-								}
-								position++
-								goto l392
-							l393:
-								position, tokenIndex, depth = position392, tokenIndex392, depth392
-								if buffer[position] != rune('L') {
-									goto l380
-								}
-								position++
-							}
-						l392:
-							{
-								position394, tokenIndex394, depth394 := position, tokenIndex, depth
-								if buffer[position] != rune('e') {
-									goto l395
-								}
-								position++
-								goto l394
-							l395:
-								position, tokenIndex, depth = position394, tokenIndex394, depth394
-								if buffer[position] != rune('E') {
-									goto l380
-								}
-								position++
-							}
-						l394:
-							depth--
-							add(rulePegText, position383)
-						}
-						if !_rules[rule__]() {
-							goto l380
-						}
-						{
-							position396, tokenIndex396, depth396 := position, tokenIndex, depth
-							if buffer[position] != rune('b') {
-								goto l397
-							}
-							position++
-							goto l396
-						l397:
-							position, tokenIndex, depth = position396, tokenIndex396, depth396
-							if buffer[position] != rune('B') {
-								goto l380
-							}
-							position++
-						}
-					l396:
-						{
-							position398, tokenIndex398, depth398 := position, tokenIndex, depth
-							if buffer[position] != rune('y') {
-								goto l399
-							}
-							position++
-							goto l398
-						l399:
-							position, tokenIndex, depth = position398, tokenIndex398, depth398
-							if buffer[position] != rune('Y') {
-								goto l380
-							}
-							position++
-						}
-					l398:
-						break
-					case 'R', 'r':
-						{
-							position400 := position
-							depth++
-							{
-								position401, tokenIndex401, depth401 := position, tokenIndex, depth
-								if buffer[position] != rune('r') {
-									goto l402
-								}
-								position++
-								goto l401
-							l402:
-								position, tokenIndex, depth = position401, tokenIndex401, depth401
-								if buffer[position] != rune('R') {
-									goto l380
-								}
-								position++
-							}
-						l401:
-							{
-								position403, tokenIndex403, depth403 := position, tokenIndex, depth
-								if buffer[position] != rune('e') {
-									goto l404
-								}
-								position++
-								goto l403
-							l404:
-								position, tokenIndex, depth = position403, tokenIndex403, depth403
-								if buffer[position] != rune('E') {
-									goto l380
-								}
-								position++
-							}
-						l403:
-							{
-								position405, tokenIndex405, depth405 := position, tokenIndex, depth
-								if buffer[position] != rune('s') {
-									goto l406
-								}
-								position++
-								goto l405
-							l406:
-								position, tokenIndex, depth = position405, tokenIndex405, depth405
-								if buffer[position] != rune('S') {
-									goto l380
-								}
-								position++
-							}
-						l405:
-							{
-								position407, tokenIndex407, depth407 := position, tokenIndex, depth
+							{
+								position412, tokenIndex412, depth412 := position, tokenIndex, depth
+								if buffer[position] != rune('u') {
+									goto l413
+								}
+								position++
+								goto l412
+							l413:
+								position, tokenIndex, depth = position412, tokenIndex412, depth412
+								if buffer[position] != rune('U') {
+									goto l381
+								}
+								position++
+							}
+						l412:
+							{
+								position414, tokenIndex414, depth414 := position, tokenIndex, depth
+								if buffer[position] != rune('t') {
+									goto l415
+								}
+								position++
+								goto l414
+							l415:
+								position, tokenIndex, depth = position414, tokenIndex414, depth414
+								if buffer[position] != rune('T') {
+									goto l381
+								}
+								position++
+							}
+						l414:
+							{
+								position416, tokenIndex416, depth416 := position, tokenIndex, depth
+								if buffer[position] != rune('i') {
+									goto l417
+								}
+								position++
+								goto l416
+							l417:
+								position, tokenIndex, depth = position416, tokenIndex416, depth416
+								if buffer[position] != rune('I') {
+									goto l381
+								}
+								position++
+							}
+						l416:
+							{
+								position418, tokenIndex418, depth418 := position, tokenIndex, depth
 								if buffer[position] != rune('o') {
-									goto l408
-								}
-								position++
-								goto l407
-							l408:
-								position, tokenIndex, depth = position407, tokenIndex407, depth407
-								if buffer[position] != rune('O') {
-									goto l380
-								}
-								position++
-							}
-						l407:
-							{
-								position409, tokenIndex409, depth409 := position, tokenIndex, depth
-								if buffer[position] != rune('l') {
-									goto l410
-								}
-								position++
-								goto l409
-							l410:
-								position, tokenIndex, depth = position409, tokenIndex409, depth409
-								if buffer[position] != rune('L') {
-									goto l380
-								}
-								position++
-							}
-						l409:
-							{
-								position411, tokenIndex411, depth411 := position, tokenIndex, depth
-								if buffer[position] != rune('u') {
-									goto l412
-								}
-								position++
-								goto l411
-							l412:
-								position, tokenIndex, depth = position411, tokenIndex411, depth411
-								if buffer[position] != rune('U') {
-									goto l380
-								}
-								position++
-							}
-						l411:
-							{
-								position413, tokenIndex413, depth413 := position, tokenIndex, depth
-								if buffer[position] != rune('t') {
-									goto l414
-								}
-								position++
-								goto l413
-							l414:
-								position, tokenIndex, depth = position413, tokenIndex413, depth413
-								if buffer[position] != rune('T') {
-									goto l380
-								}
-								position++
-							}
-						l413:
-							{
-								position415, tokenIndex415, depth415 := position, tokenIndex, depth
-								if buffer[position] != rune('i') {
-									goto l416
-								}
-								position++
-								goto l415
-							l416:
-								position, tokenIndex, depth = position415, tokenIndex415, depth415
-								if buffer[position] != rune('I') {
-									goto l380
-								}
-								position++
-							}
-						l415:
-							{
-								position417, tokenIndex417, depth417 := position, tokenIndex, depth
-								if buffer[position] != rune('o') {
-									goto l418
-								}
-								position++
-								goto l417
-							l418:
-								position, tokenIndex, depth = position417, tokenIndex417, depth417
-								if buffer[position] != rune('O') {
-									goto l380
-								}
-								position++
-							}
-						l417:
-							{
-								position419, tokenIndex419, depth419 := position, tokenIndex, depth
-								if buffer[position] != rune('n') {
-									goto l420
-								}
-								position++
-								goto l419
-							l420:
-								position, tokenIndex, depth = position419, tokenIndex419, depth419
-								if buffer[position] != rune('N') {
-									goto l380
-								}
-								position++
-							}
-						l419:
-							depth--
-							add(rulePegText, position400)
->>>>>>> 3f409005
-						}
-						break
-					case 'T', 't':
-						{
-<<<<<<< HEAD
-							position412 := position
-							depth++
-							{
-								position413, tokenIndex413, depth413 := position, tokenIndex, depth
-								if buffer[position] != rune('t') {
-									goto l414
-								}
-								position++
-								goto l413
-							l414:
-								position, tokenIndex, depth = position413, tokenIndex413, depth413
-								if buffer[position] != rune('T') {
-									goto l371
-								}
-								position++
-							}
-						l413:
-							{
-								position415, tokenIndex415, depth415 := position, tokenIndex, depth
-								if buffer[position] != rune('o') {
-									goto l416
-								}
-								position++
-								goto l415
-							l416:
-								position, tokenIndex, depth = position415, tokenIndex415, depth415
-								if buffer[position] != rune('O') {
-									goto l371
-								}
-								position++
-							}
-						l415:
-							depth--
-							add(rulePegText, position412)
-=======
-							position421 := position
-							depth++
-							{
-								position422, tokenIndex422, depth422 := position, tokenIndex, depth
-								if buffer[position] != rune('t') {
-									goto l423
-								}
-								position++
-								goto l422
-							l423:
-								position, tokenIndex, depth = position422, tokenIndex422, depth422
-								if buffer[position] != rune('T') {
-									goto l380
-								}
-								position++
-							}
-						l422:
-							{
-								position424, tokenIndex424, depth424 := position, tokenIndex, depth
-								if buffer[position] != rune('o') {
-									goto l425
-								}
-								position++
-								goto l424
-							l425:
-								position, tokenIndex, depth = position424, tokenIndex424, depth424
-								if buffer[position] != rune('O') {
-									goto l380
-								}
-								position++
-							}
-						l424:
-							depth--
-							add(rulePegText, position421)
->>>>>>> 3f409005
-						}
-						break
-					default:
-						{
-<<<<<<< HEAD
-							position417 := position
-							depth++
-							{
-								position418, tokenIndex418, depth418 := position, tokenIndex, depth
-								if buffer[position] != rune('f') {
 									goto l419
 								}
 								position++
 								goto l418
 							l419:
 								position, tokenIndex, depth = position418, tokenIndex418, depth418
-								if buffer[position] != rune('F') {
-									goto l371
+								if buffer[position] != rune('O') {
+									goto l381
 								}
 								position++
 							}
 						l418:
 							{
 								position420, tokenIndex420, depth420 := position, tokenIndex, depth
-								if buffer[position] != rune('r') {
+								if buffer[position] != rune('n') {
 									goto l421
 								}
 								position++
 								goto l420
 							l421:
 								position, tokenIndex, depth = position420, tokenIndex420, depth420
+								if buffer[position] != rune('N') {
+									goto l381
+								}
+								position++
+							}
+						l420:
+							depth--
+							add(rulePegText, position401)
+						}
+						break
+					case 'T', 't':
+						{
+							position422 := position
+							depth++
+							{
+								position423, tokenIndex423, depth423 := position, tokenIndex, depth
+								if buffer[position] != rune('t') {
+									goto l424
+								}
+								position++
+								goto l423
+							l424:
+								position, tokenIndex, depth = position423, tokenIndex423, depth423
+								if buffer[position] != rune('T') {
+									goto l381
+								}
+								position++
+							}
+						l423:
+							{
+								position425, tokenIndex425, depth425 := position, tokenIndex, depth
+								if buffer[position] != rune('o') {
+									goto l426
+								}
+								position++
+								goto l425
+							l426:
+								position, tokenIndex, depth = position425, tokenIndex425, depth425
+								if buffer[position] != rune('O') {
+									goto l381
+								}
+								position++
+							}
+						l425:
+							depth--
+							add(rulePegText, position422)
+						}
+						break
+					default:
+						{
+							position427 := position
+							depth++
+							{
+								position428, tokenIndex428, depth428 := position, tokenIndex, depth
+								if buffer[position] != rune('f') {
+									goto l429
+								}
+								position++
+								goto l428
+							l429:
+								position, tokenIndex, depth = position428, tokenIndex428, depth428
+								if buffer[position] != rune('F') {
+									goto l381
+								}
+								position++
+							}
+						l428:
+							{
+								position430, tokenIndex430, depth430 := position, tokenIndex, depth
+								if buffer[position] != rune('r') {
+									goto l431
+								}
+								position++
+								goto l430
+							l431:
+								position, tokenIndex, depth = position430, tokenIndex430, depth430
 								if buffer[position] != rune('R') {
-									goto l371
-								}
-								position++
-							}
-						l420:
-							{
-								position422, tokenIndex422, depth422 := position, tokenIndex, depth
+									goto l381
+								}
+								position++
+							}
+						l430:
+							{
+								position432, tokenIndex432, depth432 := position, tokenIndex, depth
 								if buffer[position] != rune('o') {
-									goto l423
-								}
-								position++
-								goto l422
-							l423:
-								position, tokenIndex, depth = position422, tokenIndex422, depth422
+									goto l433
+								}
+								position++
+								goto l432
+							l433:
+								position, tokenIndex, depth = position432, tokenIndex432, depth432
 								if buffer[position] != rune('O') {
-									goto l371
-								}
-								position++
-							}
-						l422:
-							{
-								position424, tokenIndex424, depth424 := position, tokenIndex, depth
+									goto l381
+								}
+								position++
+							}
+						l432:
+							{
+								position434, tokenIndex434, depth434 := position, tokenIndex, depth
 								if buffer[position] != rune('m') {
-									goto l425
-								}
-								position++
-								goto l424
-							l425:
-								position, tokenIndex, depth = position424, tokenIndex424, depth424
+									goto l435
+								}
+								position++
+								goto l434
+							l435:
+								position, tokenIndex, depth = position434, tokenIndex434, depth434
 								if buffer[position] != rune('M') {
-									goto l371
-								}
-								position++
-							}
-						l424:
+									goto l381
+								}
+								position++
+							}
+						l434:
 							depth--
-							add(rulePegText, position417)
-=======
-							position426 := position
-							depth++
-							{
-								position427, tokenIndex427, depth427 := position, tokenIndex, depth
-								if buffer[position] != rune('f') {
-									goto l428
-								}
-								position++
-								goto l427
-							l428:
-								position, tokenIndex, depth = position427, tokenIndex427, depth427
-								if buffer[position] != rune('F') {
-									goto l380
-								}
-								position++
-							}
-						l427:
-							{
-								position429, tokenIndex429, depth429 := position, tokenIndex, depth
-								if buffer[position] != rune('r') {
-									goto l430
-								}
-								position++
-								goto l429
-							l430:
-								position, tokenIndex, depth = position429, tokenIndex429, depth429
-								if buffer[position] != rune('R') {
-									goto l380
-								}
-								position++
-							}
-						l429:
-							{
-								position431, tokenIndex431, depth431 := position, tokenIndex, depth
-								if buffer[position] != rune('o') {
-									goto l432
-								}
-								position++
-								goto l431
-							l432:
-								position, tokenIndex, depth = position431, tokenIndex431, depth431
-								if buffer[position] != rune('O') {
-									goto l380
-								}
-								position++
-							}
-						l431:
-							{
-								position433, tokenIndex433, depth433 := position, tokenIndex, depth
-								if buffer[position] != rune('m') {
-									goto l434
-								}
-								position++
-								goto l433
-							l434:
-								position, tokenIndex, depth = position433, tokenIndex433, depth433
-								if buffer[position] != rune('M') {
-									goto l380
-								}
-								position++
-							}
-						l433:
-							depth--
-							add(rulePegText, position426)
->>>>>>> 3f409005
+							add(rulePegText, position427)
 						}
 						break
 					}
 				}
 
 				depth--
-<<<<<<< HEAD
-				add(rulePROPERTY_KEY, position372)
+				add(rulePROPERTY_KEY, position382)
 			}
 			return true
-		l371:
-			position, tokenIndex, depth = position371, tokenIndex371, depth371
-=======
-				add(rulePROPERTY_KEY, position381)
-			}
-			return true
-		l380:
-			position, tokenIndex, depth = position380, tokenIndex380, depth380
->>>>>>> 3f409005
+		l381:
+			position, tokenIndex, depth = position381, tokenIndex381, depth381
 			return false
 		},
 		/* 32 PROPERTY_VALUE <- <TIMESTAMP> */
@@ -5838,719 +3923,367 @@
 		nil,
 		/* 41 QUOTE_SINGLE <- <'\''> */
 		func() bool {
-<<<<<<< HEAD
-			position435, tokenIndex435, depth435 := position, tokenIndex, depth
+			position445, tokenIndex445, depth445 := position, tokenIndex, depth
 			{
-				position436 := position
+				position446 := position
 				depth++
 				if buffer[position] != rune('\'') {
-					goto l435
+					goto l445
 				}
 				position++
 				depth--
-				add(ruleQUOTE_SINGLE, position436)
+				add(ruleQUOTE_SINGLE, position446)
 			}
 			return true
-		l435:
-			position, tokenIndex, depth = position435, tokenIndex435, depth435
-=======
-			position444, tokenIndex444, depth444 := position, tokenIndex, depth
-			{
-				position445 := position
-				depth++
-				if buffer[position] != rune('\'') {
-					goto l444
-				}
-				position++
-				depth--
-				add(ruleQUOTE_SINGLE, position445)
-			}
-			return true
-		l444:
-			position, tokenIndex, depth = position444, tokenIndex444, depth444
->>>>>>> 3f409005
+		l445:
+			position, tokenIndex, depth = position445, tokenIndex445, depth445
 			return false
 		},
 		/* 42 QUOTE_DOUBLE <- <'"'> */
 		func() bool {
-<<<<<<< HEAD
-			position437, tokenIndex437, depth437 := position, tokenIndex, depth
+			position447, tokenIndex447, depth447 := position, tokenIndex, depth
 			{
-				position438 := position
+				position448 := position
 				depth++
 				if buffer[position] != rune('"') {
-					goto l437
+					goto l447
 				}
 				position++
 				depth--
-				add(ruleQUOTE_DOUBLE, position438)
+				add(ruleQUOTE_DOUBLE, position448)
 			}
 			return true
-		l437:
-			position, tokenIndex, depth = position437, tokenIndex437, depth437
-=======
-			position446, tokenIndex446, depth446 := position, tokenIndex, depth
-			{
-				position447 := position
-				depth++
-				if buffer[position] != rune('"') {
-					goto l446
-				}
-				position++
-				depth--
-				add(ruleQUOTE_DOUBLE, position447)
-			}
-			return true
-		l446:
-			position, tokenIndex, depth = position446, tokenIndex446, depth446
->>>>>>> 3f409005
+		l447:
+			position, tokenIndex, depth = position447, tokenIndex447, depth447
 			return false
 		},
 		/* 43 STRING <- <((QUOTE_SINGLE <(!QUOTE_SINGLE CHAR)*> QUOTE_SINGLE) / (QUOTE_DOUBLE <(!QUOTE_DOUBLE CHAR)*> QUOTE_DOUBLE))> */
 		func() bool {
-<<<<<<< HEAD
-			position439, tokenIndex439, depth439 := position, tokenIndex, depth
+			position449, tokenIndex449, depth449 := position, tokenIndex, depth
 			{
-				position440 := position
+				position450 := position
 				depth++
 				{
-					position441, tokenIndex441, depth441 := position, tokenIndex, depth
+					position451, tokenIndex451, depth451 := position, tokenIndex, depth
 					if !_rules[ruleQUOTE_SINGLE]() {
-						goto l442
+						goto l452
 					}
 					{
-						position443 := position
+						position453 := position
 						depth++
-					l444:
-						{
-							position445, tokenIndex445, depth445 := position, tokenIndex, depth
-							{
-								position446, tokenIndex446, depth446 := position, tokenIndex, depth
+					l454:
+						{
+							position455, tokenIndex455, depth455 := position, tokenIndex, depth
+							{
+								position456, tokenIndex456, depth456 := position, tokenIndex, depth
 								if !_rules[ruleQUOTE_SINGLE]() {
-									goto l446
-								}
-								goto l445
-							l446:
-								position, tokenIndex, depth = position446, tokenIndex446, depth446
+									goto l456
+								}
+								goto l455
+							l456:
+								position, tokenIndex, depth = position456, tokenIndex456, depth456
 							}
 							if !_rules[ruleCHAR]() {
-								goto l445
-							}
-							goto l444
-						l445:
-							position, tokenIndex, depth = position445, tokenIndex445, depth445
+								goto l455
+							}
+							goto l454
+						l455:
+							position, tokenIndex, depth = position455, tokenIndex455, depth455
 						}
 						depth--
-						add(rulePegText, position443)
+						add(rulePegText, position453)
 					}
 					if !_rules[ruleQUOTE_SINGLE]() {
-						goto l442
-					}
-					goto l441
-				l442:
-					position, tokenIndex, depth = position441, tokenIndex441, depth441
+						goto l452
+					}
+					goto l451
+				l452:
+					position, tokenIndex, depth = position451, tokenIndex451, depth451
 					if !_rules[ruleQUOTE_DOUBLE]() {
-						goto l439
+						goto l449
 					}
 					{
-						position447 := position
+						position457 := position
 						depth++
-					l448:
-						{
-							position449, tokenIndex449, depth449 := position, tokenIndex, depth
-							{
-								position450, tokenIndex450, depth450 := position, tokenIndex, depth
+					l458:
+						{
+							position459, tokenIndex459, depth459 := position, tokenIndex, depth
+							{
+								position460, tokenIndex460, depth460 := position, tokenIndex, depth
 								if !_rules[ruleQUOTE_DOUBLE]() {
-									goto l450
-								}
-								goto l449
-							l450:
-								position, tokenIndex, depth = position450, tokenIndex450, depth450
+									goto l460
+								}
+								goto l459
+							l460:
+								position, tokenIndex, depth = position460, tokenIndex460, depth460
 							}
 							if !_rules[ruleCHAR]() {
-								goto l449
-							}
-							goto l448
-						l449:
-							position, tokenIndex, depth = position449, tokenIndex449, depth449
+								goto l459
+							}
+							goto l458
+						l459:
+							position, tokenIndex, depth = position459, tokenIndex459, depth459
 						}
 						depth--
-						add(rulePegText, position447)
+						add(rulePegText, position457)
 					}
 					if !_rules[ruleQUOTE_DOUBLE]() {
-						goto l439
-					}
-				}
-			l441:
+						goto l449
+					}
+				}
+			l451:
 				depth--
-				add(ruleSTRING, position440)
+				add(ruleSTRING, position450)
 			}
 			return true
-		l439:
-			position, tokenIndex, depth = position439, tokenIndex439, depth439
-=======
-			position448, tokenIndex448, depth448 := position, tokenIndex, depth
-			{
-				position449 := position
-				depth++
-				{
-					position450, tokenIndex450, depth450 := position, tokenIndex, depth
-					if !_rules[ruleQUOTE_SINGLE]() {
-						goto l451
-					}
-					{
-						position452 := position
-						depth++
-					l453:
-						{
-							position454, tokenIndex454, depth454 := position, tokenIndex, depth
-							{
-								position455, tokenIndex455, depth455 := position, tokenIndex, depth
-								if !_rules[ruleQUOTE_SINGLE]() {
-									goto l455
-								}
-								goto l454
-							l455:
-								position, tokenIndex, depth = position455, tokenIndex455, depth455
-							}
-							if !_rules[ruleCHAR]() {
-								goto l454
-							}
-							goto l453
-						l454:
-							position, tokenIndex, depth = position454, tokenIndex454, depth454
-						}
-						depth--
-						add(rulePegText, position452)
-					}
-					if !_rules[ruleQUOTE_SINGLE]() {
-						goto l451
-					}
-					goto l450
-				l451:
-					position, tokenIndex, depth = position450, tokenIndex450, depth450
-					if !_rules[ruleQUOTE_DOUBLE]() {
-						goto l448
-					}
-					{
-						position456 := position
-						depth++
-					l457:
-						{
-							position458, tokenIndex458, depth458 := position, tokenIndex, depth
-							{
-								position459, tokenIndex459, depth459 := position, tokenIndex, depth
-								if !_rules[ruleQUOTE_DOUBLE]() {
-									goto l459
-								}
-								goto l458
-							l459:
-								position, tokenIndex, depth = position459, tokenIndex459, depth459
-							}
-							if !_rules[ruleCHAR]() {
-								goto l458
-							}
-							goto l457
-						l458:
-							position, tokenIndex, depth = position458, tokenIndex458, depth458
-						}
-						depth--
-						add(rulePegText, position456)
-					}
-					if !_rules[ruleQUOTE_DOUBLE]() {
-						goto l448
-					}
-				}
-			l450:
-				depth--
-				add(ruleSTRING, position449)
-			}
-			return true
-		l448:
-			position, tokenIndex, depth = position448, tokenIndex448, depth448
->>>>>>> 3f409005
+		l449:
+			position, tokenIndex, depth = position449, tokenIndex449, depth449
 			return false
 		},
 		/* 44 CHAR <- <(('\\' ((&('"') QUOTE_DOUBLE) | (&('\'') QUOTE_SINGLE) | (&('\\' | '`') ESCAPE_CLASS))) / (!ESCAPE_CLASS .))> */
 		func() bool {
-<<<<<<< HEAD
-			position451, tokenIndex451, depth451 := position, tokenIndex, depth
+			position461, tokenIndex461, depth461 := position, tokenIndex, depth
 			{
-				position452 := position
+				position462 := position
 				depth++
 				{
-					position453, tokenIndex453, depth453 := position, tokenIndex, depth
+					position463, tokenIndex463, depth463 := position, tokenIndex, depth
 					if buffer[position] != rune('\\') {
-						goto l454
-=======
-			position460, tokenIndex460, depth460 := position, tokenIndex, depth
-			{
-				position461 := position
-				depth++
-				{
-					position462, tokenIndex462, depth462 := position, tokenIndex, depth
-					if buffer[position] != rune('\\') {
-						goto l463
->>>>>>> 3f409005
+						goto l464
 					}
 					position++
 					{
 						switch buffer[position] {
 						case '"':
 							if !_rules[ruleQUOTE_DOUBLE]() {
-<<<<<<< HEAD
-								goto l454
-=======
-								goto l463
->>>>>>> 3f409005
+								goto l464
 							}
 							break
 						case '\'':
 							if !_rules[ruleQUOTE_SINGLE]() {
-<<<<<<< HEAD
-								goto l454
-=======
-								goto l463
->>>>>>> 3f409005
+								goto l464
 							}
 							break
 						default:
 							if !_rules[ruleESCAPE_CLASS]() {
-<<<<<<< HEAD
-								goto l454
-=======
-								goto l463
->>>>>>> 3f409005
+								goto l464
 							}
 							break
 						}
 					}
 
-<<<<<<< HEAD
-					goto l453
-				l454:
-					position, tokenIndex, depth = position453, tokenIndex453, depth453
+					goto l463
+				l464:
+					position, tokenIndex, depth = position463, tokenIndex463, depth463
 					{
-						position456, tokenIndex456, depth456 := position, tokenIndex, depth
+						position466, tokenIndex466, depth466 := position, tokenIndex, depth
 						if !_rules[ruleESCAPE_CLASS]() {
-							goto l456
-						}
-						goto l451
-					l456:
-						position, tokenIndex, depth = position456, tokenIndex456, depth456
+							goto l466
+						}
+						goto l461
+					l466:
+						position, tokenIndex, depth = position466, tokenIndex466, depth466
 					}
 					if !matchDot() {
-						goto l451
-					}
-				}
-			l453:
+						goto l461
+					}
+				}
+			l463:
 				depth--
-				add(ruleCHAR, position452)
+				add(ruleCHAR, position462)
 			}
 			return true
-		l451:
-			position, tokenIndex, depth = position451, tokenIndex451, depth451
-=======
-					goto l462
-				l463:
-					position, tokenIndex, depth = position462, tokenIndex462, depth462
-					{
-						position465, tokenIndex465, depth465 := position, tokenIndex, depth
-						if !_rules[ruleESCAPE_CLASS]() {
-							goto l465
-						}
-						goto l460
-					l465:
-						position, tokenIndex, depth = position465, tokenIndex465, depth465
-					}
-					if !matchDot() {
-						goto l460
-					}
-				}
-			l462:
-				depth--
-				add(ruleCHAR, position461)
-			}
-			return true
-		l460:
-			position, tokenIndex, depth = position460, tokenIndex460, depth460
->>>>>>> 3f409005
+		l461:
+			position, tokenIndex, depth = position461, tokenIndex461, depth461
 			return false
 		},
 		/* 45 ESCAPE_CLASS <- <('`' / '\\')> */
 		func() bool {
-<<<<<<< HEAD
-			position457, tokenIndex457, depth457 := position, tokenIndex, depth
+			position467, tokenIndex467, depth467 := position, tokenIndex, depth
 			{
-				position458 := position
+				position468 := position
 				depth++
 				{
-					position459, tokenIndex459, depth459 := position, tokenIndex, depth
+					position469, tokenIndex469, depth469 := position, tokenIndex, depth
 					if buffer[position] != rune('`') {
-						goto l460
+						goto l470
 					}
 					position++
-					goto l459
-				l460:
-					position, tokenIndex, depth = position459, tokenIndex459, depth459
+					goto l469
+				l470:
+					position, tokenIndex, depth = position469, tokenIndex469, depth469
 					if buffer[position] != rune('\\') {
-						goto l457
+						goto l467
 					}
 					position++
 				}
-			l459:
+			l469:
 				depth--
-				add(ruleESCAPE_CLASS, position458)
+				add(ruleESCAPE_CLASS, position468)
 			}
 			return true
-		l457:
-			position, tokenIndex, depth = position457, tokenIndex457, depth457
-=======
-			position466, tokenIndex466, depth466 := position, tokenIndex, depth
-			{
-				position467 := position
-				depth++
-				{
-					position468, tokenIndex468, depth468 := position, tokenIndex, depth
-					if buffer[position] != rune('`') {
-						goto l469
-					}
-					position++
-					goto l468
-				l469:
-					position, tokenIndex, depth = position468, tokenIndex468, depth468
-					if buffer[position] != rune('\\') {
-						goto l466
-					}
-					position++
-				}
-			l468:
-				depth--
-				add(ruleESCAPE_CLASS, position467)
-			}
-			return true
-		l466:
-			position, tokenIndex, depth = position466, tokenIndex466, depth466
->>>>>>> 3f409005
+		l467:
+			position, tokenIndex, depth = position467, tokenIndex467, depth467
 			return false
 		},
 		/* 46 NUMBER <- <(NUMBER_INTEGER NUMBER_FRACTION? NUMBER_EXP?)> */
 		func() bool {
-<<<<<<< HEAD
-			position461, tokenIndex461, depth461 := position, tokenIndex, depth
+			position471, tokenIndex471, depth471 := position, tokenIndex, depth
 			{
-				position462 := position
+				position472 := position
 				depth++
 				{
-					position463 := position
+					position473 := position
 					depth++
 					{
-						position464, tokenIndex464, depth464 := position, tokenIndex, depth
+						position474, tokenIndex474, depth474 := position, tokenIndex, depth
 						if buffer[position] != rune('-') {
-							goto l464
+							goto l474
 						}
 						position++
-						goto l465
-					l464:
-						position, tokenIndex, depth = position464, tokenIndex464, depth464
-					}
-				l465:
+						goto l475
+					l474:
+						position, tokenIndex, depth = position474, tokenIndex474, depth474
+					}
+				l475:
 					{
-						position466 := position
+						position476 := position
 						depth++
 						{
-							position467, tokenIndex467, depth467 := position, tokenIndex, depth
+							position477, tokenIndex477, depth477 := position, tokenIndex, depth
 							if buffer[position] != rune('0') {
-								goto l468
-							}
-							position++
-							goto l467
-						l468:
-							position, tokenIndex, depth = position467, tokenIndex467, depth467
+								goto l478
+							}
+							position++
+							goto l477
+						l478:
+							position, tokenIndex, depth = position477, tokenIndex477, depth477
 							if c := buffer[position]; c < rune('1') || c > rune('9') {
-								goto l461
-							}
-							position++
-						l469:
-							{
-								position470, tokenIndex470, depth470 := position, tokenIndex, depth
+								goto l471
+							}
+							position++
+						l479:
+							{
+								position480, tokenIndex480, depth480 := position, tokenIndex, depth
 								if c := buffer[position]; c < rune('0') || c > rune('9') {
-									goto l470
-								}
-								position++
-								goto l469
-							l470:
-								position, tokenIndex, depth = position470, tokenIndex470, depth470
-							}
-						}
-					l467:
+									goto l480
+								}
+								position++
+								goto l479
+							l480:
+								position, tokenIndex, depth = position480, tokenIndex480, depth480
+							}
+						}
+					l477:
 						depth--
-						add(ruleNUMBER_NATURAL, position466)
+						add(ruleNUMBER_NATURAL, position476)
 					}
 					depth--
-					add(ruleNUMBER_INTEGER, position463)
+					add(ruleNUMBER_INTEGER, position473)
 				}
 				{
-					position471, tokenIndex471, depth471 := position, tokenIndex, depth
+					position481, tokenIndex481, depth481 := position, tokenIndex, depth
 					{
-						position473 := position
+						position483 := position
 						depth++
 						if buffer[position] != rune('.') {
-							goto l471
+							goto l481
 						}
 						position++
 						if c := buffer[position]; c < rune('0') || c > rune('9') {
-							goto l471
+							goto l481
 						}
 						position++
-					l474:
-						{
-							position475, tokenIndex475, depth475 := position, tokenIndex, depth
+					l484:
+						{
+							position485, tokenIndex485, depth485 := position, tokenIndex, depth
 							if c := buffer[position]; c < rune('0') || c > rune('9') {
-								goto l475
-							}
-							position++
-							goto l474
-						l475:
-							position, tokenIndex, depth = position475, tokenIndex475, depth475
+								goto l485
+							}
+							position++
+							goto l484
+						l485:
+							position, tokenIndex, depth = position485, tokenIndex485, depth485
 						}
 						depth--
-						add(ruleNUMBER_FRACTION, position473)
-					}
-					goto l472
-				l471:
-					position, tokenIndex, depth = position471, tokenIndex471, depth471
-				}
-			l472:
+						add(ruleNUMBER_FRACTION, position483)
+					}
+					goto l482
+				l481:
+					position, tokenIndex, depth = position481, tokenIndex481, depth481
+				}
+			l482:
 				{
-					position476, tokenIndex476, depth476 := position, tokenIndex, depth
+					position486, tokenIndex486, depth486 := position, tokenIndex, depth
 					{
-						position478 := position
+						position488 := position
 						depth++
 						{
-							position479, tokenIndex479, depth479 := position, tokenIndex, depth
+							position489, tokenIndex489, depth489 := position, tokenIndex, depth
 							if buffer[position] != rune('e') {
-								goto l480
-							}
-							position++
-							goto l479
-						l480:
-							position, tokenIndex, depth = position479, tokenIndex479, depth479
+								goto l490
+							}
+							position++
+							goto l489
+						l490:
+							position, tokenIndex, depth = position489, tokenIndex489, depth489
 							if buffer[position] != rune('E') {
-								goto l476
-							}
-							position++
-						}
-					l479:
-						{
-							position481, tokenIndex481, depth481 := position, tokenIndex, depth
-							{
-								position483, tokenIndex483, depth483 := position, tokenIndex, depth
+								goto l486
+							}
+							position++
+						}
+					l489:
+						{
+							position491, tokenIndex491, depth491 := position, tokenIndex, depth
+							{
+								position493, tokenIndex493, depth493 := position, tokenIndex, depth
 								if buffer[position] != rune('+') {
-									goto l484
-								}
-								position++
-								goto l483
-							l484:
-								position, tokenIndex, depth = position483, tokenIndex483, depth483
+									goto l494
+								}
+								position++
+								goto l493
+							l494:
+								position, tokenIndex, depth = position493, tokenIndex493, depth493
 								if buffer[position] != rune('-') {
-									goto l481
-								}
-								position++
-							}
-						l483:
-							goto l482
-						l481:
-							position, tokenIndex, depth = position481, tokenIndex481, depth481
-						}
-					l482:
+									goto l491
+								}
+								position++
+							}
+						l493:
+							goto l492
+						l491:
+							position, tokenIndex, depth = position491, tokenIndex491, depth491
+						}
+					l492:
 						if c := buffer[position]; c < rune('0') || c > rune('9') {
-							goto l476
+							goto l486
 						}
 						position++
-					l485:
-						{
-							position486, tokenIndex486, depth486 := position, tokenIndex, depth
+					l495:
+						{
+							position496, tokenIndex496, depth496 := position, tokenIndex, depth
 							if c := buffer[position]; c < rune('0') || c > rune('9') {
-								goto l486
-							}
-							position++
-							goto l485
-						l486:
-							position, tokenIndex, depth = position486, tokenIndex486, depth486
+								goto l496
+							}
+							position++
+							goto l495
+						l496:
+							position, tokenIndex, depth = position496, tokenIndex496, depth496
 						}
 						depth--
-						add(ruleNUMBER_EXP, position478)
-					}
-					goto l477
-				l476:
-					position, tokenIndex, depth = position476, tokenIndex476, depth476
-				}
-			l477:
+						add(ruleNUMBER_EXP, position488)
+					}
+					goto l487
+				l486:
+					position, tokenIndex, depth = position486, tokenIndex486, depth486
+				}
+			l487:
 				depth--
-				add(ruleNUMBER, position462)
+				add(ruleNUMBER, position472)
 			}
 			return true
-		l461:
-			position, tokenIndex, depth = position461, tokenIndex461, depth461
-=======
-			position470, tokenIndex470, depth470 := position, tokenIndex, depth
-			{
-				position471 := position
-				depth++
-				{
-					position472 := position
-					depth++
-					{
-						position473, tokenIndex473, depth473 := position, tokenIndex, depth
-						if buffer[position] != rune('-') {
-							goto l473
-						}
-						position++
-						goto l474
-					l473:
-						position, tokenIndex, depth = position473, tokenIndex473, depth473
-					}
-				l474:
-					{
-						position475 := position
-						depth++
-						{
-							position476, tokenIndex476, depth476 := position, tokenIndex, depth
-							if buffer[position] != rune('0') {
-								goto l477
-							}
-							position++
-							goto l476
-						l477:
-							position, tokenIndex, depth = position476, tokenIndex476, depth476
-							if c := buffer[position]; c < rune('1') || c > rune('9') {
-								goto l470
-							}
-							position++
-						l478:
-							{
-								position479, tokenIndex479, depth479 := position, tokenIndex, depth
-								if c := buffer[position]; c < rune('0') || c > rune('9') {
-									goto l479
-								}
-								position++
-								goto l478
-							l479:
-								position, tokenIndex, depth = position479, tokenIndex479, depth479
-							}
-						}
-					l476:
-						depth--
-						add(ruleNUMBER_NATURAL, position475)
-					}
-					depth--
-					add(ruleNUMBER_INTEGER, position472)
-				}
-				{
-					position480, tokenIndex480, depth480 := position, tokenIndex, depth
-					{
-						position482 := position
-						depth++
-						if buffer[position] != rune('.') {
-							goto l480
-						}
-						position++
-						if c := buffer[position]; c < rune('0') || c > rune('9') {
-							goto l480
-						}
-						position++
-					l483:
-						{
-							position484, tokenIndex484, depth484 := position, tokenIndex, depth
-							if c := buffer[position]; c < rune('0') || c > rune('9') {
-								goto l484
-							}
-							position++
-							goto l483
-						l484:
-							position, tokenIndex, depth = position484, tokenIndex484, depth484
-						}
-						depth--
-						add(ruleNUMBER_FRACTION, position482)
-					}
-					goto l481
-				l480:
-					position, tokenIndex, depth = position480, tokenIndex480, depth480
-				}
-			l481:
-				{
-					position485, tokenIndex485, depth485 := position, tokenIndex, depth
-					{
-						position487 := position
-						depth++
-						{
-							position488, tokenIndex488, depth488 := position, tokenIndex, depth
-							if buffer[position] != rune('e') {
-								goto l489
-							}
-							position++
-							goto l488
-						l489:
-							position, tokenIndex, depth = position488, tokenIndex488, depth488
-							if buffer[position] != rune('E') {
-								goto l485
-							}
-							position++
-						}
-					l488:
-						{
-							position490, tokenIndex490, depth490 := position, tokenIndex, depth
-							{
-								position492, tokenIndex492, depth492 := position, tokenIndex, depth
-								if buffer[position] != rune('+') {
-									goto l493
-								}
-								position++
-								goto l492
-							l493:
-								position, tokenIndex, depth = position492, tokenIndex492, depth492
-								if buffer[position] != rune('-') {
-									goto l490
-								}
-								position++
-							}
-						l492:
-							goto l491
-						l490:
-							position, tokenIndex, depth = position490, tokenIndex490, depth490
-						}
-					l491:
-						if c := buffer[position]; c < rune('0') || c > rune('9') {
-							goto l485
-						}
-						position++
-					l494:
-						{
-							position495, tokenIndex495, depth495 := position, tokenIndex, depth
-							if c := buffer[position]; c < rune('0') || c > rune('9') {
-								goto l495
-							}
-							position++
-							goto l494
-						l495:
-							position, tokenIndex, depth = position495, tokenIndex495, depth495
-						}
-						depth--
-						add(ruleNUMBER_EXP, position487)
-					}
-					goto l486
-				l485:
-					position, tokenIndex, depth = position485, tokenIndex485, depth485
-				}
-			l486:
-				depth--
-				add(ruleNUMBER, position471)
-			}
-			return true
-		l470:
-			position, tokenIndex, depth = position470, tokenIndex470, depth470
->>>>>>> 3f409005
+		l471:
+			position, tokenIndex, depth = position471, tokenIndex471, depth471
 			return false
 		},
 		/* 47 NUMBER_NATURAL <- <('0' / ([1-9] [0-9]*))> */
@@ -6563,276 +4296,146 @@
 		nil,
 		/* 51 PAREN_OPEN <- <(_ '(' _)> */
 		func() bool {
-<<<<<<< HEAD
-			position491, tokenIndex491, depth491 := position, tokenIndex, depth
+			position501, tokenIndex501, depth501 := position, tokenIndex, depth
 			{
-				position492 := position
+				position502 := position
 				depth++
 				if !_rules[rule_]() {
-					goto l491
+					goto l501
 				}
 				if buffer[position] != rune('(') {
-					goto l491
+					goto l501
 				}
 				position++
 				if !_rules[rule_]() {
-					goto l491
+					goto l501
 				}
 				depth--
-				add(rulePAREN_OPEN, position492)
+				add(rulePAREN_OPEN, position502)
 			}
 			return true
-		l491:
-			position, tokenIndex, depth = position491, tokenIndex491, depth491
-=======
-			position500, tokenIndex500, depth500 := position, tokenIndex, depth
-			{
-				position501 := position
-				depth++
-				if !_rules[rule_]() {
-					goto l500
-				}
-				if buffer[position] != rune('(') {
-					goto l500
-				}
-				position++
-				if !_rules[rule_]() {
-					goto l500
-				}
-				depth--
-				add(rulePAREN_OPEN, position501)
-			}
-			return true
-		l500:
-			position, tokenIndex, depth = position500, tokenIndex500, depth500
->>>>>>> 3f409005
+		l501:
+			position, tokenIndex, depth = position501, tokenIndex501, depth501
 			return false
 		},
 		/* 52 PAREN_CLOSE <- <(_ ')' _)> */
 		func() bool {
-<<<<<<< HEAD
-			position493, tokenIndex493, depth493 := position, tokenIndex, depth
+			position503, tokenIndex503, depth503 := position, tokenIndex, depth
 			{
-				position494 := position
+				position504 := position
 				depth++
 				if !_rules[rule_]() {
-					goto l493
+					goto l503
 				}
 				if buffer[position] != rune(')') {
-					goto l493
+					goto l503
 				}
 				position++
 				if !_rules[rule_]() {
-					goto l493
+					goto l503
 				}
 				depth--
-				add(rulePAREN_CLOSE, position494)
+				add(rulePAREN_CLOSE, position504)
 			}
 			return true
-		l493:
-			position, tokenIndex, depth = position493, tokenIndex493, depth493
-=======
-			position502, tokenIndex502, depth502 := position, tokenIndex, depth
-			{
-				position503 := position
-				depth++
-				if !_rules[rule_]() {
-					goto l502
-				}
-				if buffer[position] != rune(')') {
-					goto l502
-				}
-				position++
-				if !_rules[rule_]() {
-					goto l502
-				}
-				depth--
-				add(rulePAREN_CLOSE, position503)
-			}
-			return true
-		l502:
-			position, tokenIndex, depth = position502, tokenIndex502, depth502
->>>>>>> 3f409005
+		l503:
+			position, tokenIndex, depth = position503, tokenIndex503, depth503
 			return false
 		},
 		/* 53 COMMA <- <(_ ',' _)> */
 		func() bool {
-<<<<<<< HEAD
-			position495, tokenIndex495, depth495 := position, tokenIndex, depth
+			position505, tokenIndex505, depth505 := position, tokenIndex, depth
 			{
-				position496 := position
+				position506 := position
 				depth++
 				if !_rules[rule_]() {
-					goto l495
+					goto l505
 				}
 				if buffer[position] != rune(',') {
-					goto l495
+					goto l505
 				}
 				position++
 				if !_rules[rule_]() {
-					goto l495
+					goto l505
 				}
 				depth--
-				add(ruleCOMMA, position496)
+				add(ruleCOMMA, position506)
 			}
 			return true
-		l495:
-			position, tokenIndex, depth = position495, tokenIndex495, depth495
-=======
-			position504, tokenIndex504, depth504 := position, tokenIndex, depth
-			{
-				position505 := position
-				depth++
-				if !_rules[rule_]() {
-					goto l504
-				}
-				if buffer[position] != rune(',') {
-					goto l504
-				}
-				position++
-				if !_rules[rule_]() {
-					goto l504
-				}
-				depth--
-				add(ruleCOMMA, position505)
-			}
-			return true
-		l504:
-			position, tokenIndex, depth = position504, tokenIndex504, depth504
->>>>>>> 3f409005
+		l505:
+			position, tokenIndex, depth = position505, tokenIndex505, depth505
 			return false
 		},
 		/* 54 _ <- <SPACE*> */
 		func() bool {
 			{
-<<<<<<< HEAD
-				position498 := position
+				position508 := position
 				depth++
-			l499:
+			l509:
 				{
-					position500, tokenIndex500, depth500 := position, tokenIndex, depth
+					position510, tokenIndex510, depth510 := position, tokenIndex, depth
 					if !_rules[ruleSPACE]() {
-						goto l500
-					}
-					goto l499
-				l500:
-					position, tokenIndex, depth = position500, tokenIndex500, depth500
+						goto l510
+					}
+					goto l509
+				l510:
+					position, tokenIndex, depth = position510, tokenIndex510, depth510
 				}
 				depth--
-				add(rule_, position498)
-=======
-				position507 := position
-				depth++
-			l508:
-				{
-					position509, tokenIndex509, depth509 := position, tokenIndex, depth
-					if !_rules[ruleSPACE]() {
-						goto l509
-					}
-					goto l508
-				l509:
-					position, tokenIndex, depth = position509, tokenIndex509, depth509
-				}
-				depth--
-				add(rule_, position507)
->>>>>>> 3f409005
+				add(rule_, position508)
 			}
 			return true
 		},
 		/* 55 __ <- <SPACE+> */
 		func() bool {
-<<<<<<< HEAD
-			position501, tokenIndex501, depth501 := position, tokenIndex, depth
+			position511, tokenIndex511, depth511 := position, tokenIndex, depth
 			{
-				position502 := position
+				position512 := position
 				depth++
 				if !_rules[ruleSPACE]() {
-					goto l501
-				}
-			l503:
+					goto l511
+				}
+			l513:
 				{
-					position504, tokenIndex504, depth504 := position, tokenIndex, depth
+					position514, tokenIndex514, depth514 := position, tokenIndex, depth
 					if !_rules[ruleSPACE]() {
-						goto l504
-					}
-					goto l503
-				l504:
-					position, tokenIndex, depth = position504, tokenIndex504, depth504
+						goto l514
+					}
+					goto l513
+				l514:
+					position, tokenIndex, depth = position514, tokenIndex514, depth514
 				}
 				depth--
-				add(rule__, position502)
+				add(rule__, position512)
 			}
 			return true
-		l501:
-			position, tokenIndex, depth = position501, tokenIndex501, depth501
-=======
-			position510, tokenIndex510, depth510 := position, tokenIndex, depth
-			{
-				position511 := position
-				depth++
-				if !_rules[ruleSPACE]() {
-					goto l510
-				}
-			l512:
-				{
-					position513, tokenIndex513, depth513 := position, tokenIndex, depth
-					if !_rules[ruleSPACE]() {
-						goto l513
-					}
-					goto l512
-				l513:
-					position, tokenIndex, depth = position513, tokenIndex513, depth513
-				}
-				depth--
-				add(rule__, position511)
-			}
-			return true
-		l510:
-			position, tokenIndex, depth = position510, tokenIndex510, depth510
->>>>>>> 3f409005
+		l511:
+			position, tokenIndex, depth = position511, tokenIndex511, depth511
 			return false
 		},
 		/* 56 SPACE <- <((&('\t') '\t') | (&('\n') '\n') | (&(' ') ' '))> */
 		func() bool {
-<<<<<<< HEAD
-			position505, tokenIndex505, depth505 := position, tokenIndex, depth
+			position515, tokenIndex515, depth515 := position, tokenIndex, depth
 			{
-				position506 := position
-=======
-			position514, tokenIndex514, depth514 := position, tokenIndex, depth
-			{
-				position515 := position
->>>>>>> 3f409005
+				position516 := position
 				depth++
 				{
 					switch buffer[position] {
 					case '\t':
 						if buffer[position] != rune('\t') {
-<<<<<<< HEAD
-							goto l505
-=======
-							goto l514
->>>>>>> 3f409005
+							goto l515
 						}
 						position++
 						break
 					case '\n':
 						if buffer[position] != rune('\n') {
-<<<<<<< HEAD
-							goto l505
-=======
-							goto l514
->>>>>>> 3f409005
+							goto l515
 						}
 						position++
 						break
 					default:
 						if buffer[position] != rune(' ') {
-<<<<<<< HEAD
-							goto l505
-=======
-							goto l514
->>>>>>> 3f409005
+							goto l515
 						}
 						position++
 						break
@@ -6840,19 +4443,11 @@
 				}
 
 				depth--
-<<<<<<< HEAD
-				add(ruleSPACE, position506)
+				add(ruleSPACE, position516)
 			}
 			return true
-		l505:
-			position, tokenIndex, depth = position505, tokenIndex505, depth505
-=======
-				add(ruleSPACE, position515)
-			}
-			return true
-		l514:
-			position, tokenIndex, depth = position514, tokenIndex514, depth514
->>>>>>> 3f409005
+		l515:
+			position, tokenIndex, depth = position515, tokenIndex515, depth515
 			return false
 		},
 		/* 58 Action0 <- <{
